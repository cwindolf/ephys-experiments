import dataclasses
import threading
import time
from typing import Optional, Union

from tqdm.auto import tqdm, trange

import h5py
import joblib
import numba
import numpy as np
import torch
import torch.nn.functional as F
from dartsort.cluster import density, initial
from dartsort.cluster.modes import smoothed_dipscore_at
from dartsort.config import ClusteringConfig
from dartsort.util import data_util, drift_util, spiketorch, waveform_util
from scipy.cluster.hierarchy import fcluster, linkage
from scipy.interpolate import PchipInterpolator
from scipy.sparse import coo_array, dok_array
from scipy.spatial import KDTree
from sklearn.gaussian_process.kernels import RBF

tqdm_kw = dict(smoothing=0, mininterval=1 / 24)


class timer:
    def __init__(self, name="timer", format="{:0.1f}"):
        self.name = name
        self.format = format

    def __enter__(self):
        self.start = time.perf_counter()
        return self

    def __exit__(self, *args):
        self.t = time.perf_counter() - self.start
        t = self.format.format(self.t)
        print(self.name, "took", t, "s")


# -- helper classes


class SpikeData(torch.nn.Module):
    """Data bag to keep things tidy."""

    def __init__(
        self,
        n_chans_full: int,
        waveform_rank: int,
        n_chans_unit: int,
        n_chans_waveform: int,
        n_chans_reassign: int,
        n_spikes: int,
        keepers: np.ndarray,
        spike_train: data_util.DARTsortSorting,
        motion_est,
        channels: np.ndarray,
        times_samples: np.ndarray,
        times_seconds: np.ndarray,
        original_channel_index: np.ndarray,
        reassign_channel_index: np.ndarray,
        registered_original_channel_index: torch.tensor,
        registered_reassign_channel_index: torch.tensor,
        static_main_channels: torch.tensor,
        cluster_channel_index: np.ndarray,
        amp_vecs: torch.Tensor,
        amps: np.ndarray,
        original_tpca_embeds: Union[np.ndarray, h5py.Dataset],
        reassign_tpca_embeds: Optional[np.ndarray],
        original_static_channels: np.ndarray,
        reassign_static_channels: np.ndarray,
        registered_geom: np.ndarray,
        geom: np.ndarray,
        in_memory: bool,
        pin: bool = True,
        on_device: bool = False,
        tpca: Optional["TemporalPCAFeaturizer"] = None,
        kriging_sigma: Optional[float] = None,
    ):
        super().__init__()
        self.n_chans_full = n_chans_full
        self.waveform_rank = waveform_rank
        self.n_chans_unit = n_chans_unit
        self.n_chans_waveform = n_chans_waveform
        self.n_chans_reassign = n_chans_reassign
        self.n_spikes = n_spikes
        self.in_memory = in_memory
        self.tpca = tpca
        self.geom = geom
        self.times_samples = times_samples
        self.pin = pin
        self.kriging_sigma = kriging_sigma

        self.spike_train = spike_train
        self.motion_est = motion_est

        # arrays not needed in torch
        self.original_channel_index = original_channel_index
        self.reassign_channel_index = reassign_channel_index
        self.static_main_channels = torch.as_tensor(static_main_channels)

        # CPU tensors
        self.keepers = torch.from_numpy(keepers)
        self.amps = amps
        original_static_channels = torch.as_tensor(original_static_channels)
        reassign_static_channels = torch.as_tensor(reassign_static_channels)
        if in_memory:
            original_tpca_embeds = torch.as_tensor(original_tpca_embeds)
            reassign_tpca_embeds = torch.as_tensor(reassign_tpca_embeds)
            amp_vecs = torch.as_tensor(amp_vecs)

        # these need to be on the GPU for speed
        # this could easily become an issue. in that case, they will still be small
        # enough to fit into ram, and the solution is to implement some kind of chunking
        # in reassign(). i'm talking huge chunks -- looping over .batch_size is slow.
        self.register_buffer("reassign_static_channels", reassign_static_channels)
        self.register_buffer("reassign_tpca_embeds", reassign_tpca_embeds)

        if on_device and self.in_memory:
            self.register_buffer("original_tpca_embeds", original_tpca_embeds)
            self.register_buffer("original_static_channels", original_static_channels)
            self.register_buffer("amp_vecs", amp_vecs)
        elif pin and self.in_memory and torch.cuda.is_available():
            self.original_tpca_embeds = original_tpca_embeds.pin_memory()
            # self.reassign_tpca_embeds = reassign_tpca_embeds.pin_memory()
            self.original_static_channels = original_static_channels.pin_memory()
            self.amp_vecs = amp_vecs.pin_memory()
        else:
            self.original_tpca_embeds = original_tpca_embeds
            # self.reassign_tpca_embeds = reassign_tpca_embeds
            self.original_static_channels = original_static_channels
            self.amp_vecs = amp_vecs

        # GPU
        self.register_buffer("registered_geom", torch.as_tensor(registered_geom, dtype=self.original_tpca_embeds.dtype))
        self.register_buffer("padded_registered_geom", F.pad(self.registered_geom, (0, 0, 0, 1), value=torch.nan))
        self.register_buffer(
            "cluster_channel_index", torch.as_tensor(cluster_channel_index)
        )
        self.register_buffer(
            "times_seconds", torch.as_tensor(times_seconds, dtype=torch.float)
        )
        self.register_buffer("channels", torch.as_tensor(channels))
        self.register_buffer(
            "registered_original_channel_index", registered_original_channel_index
        )
        self.register_buffer(
            "registered_reassign_channel_index", registered_reassign_channel_index
        )

    def get_waveforms(self, index, device=None, kind="original"):
        if self.in_memory:
            if kind == "original":
                waveforms = self.original_tpca_embeds
            elif kind == "reassign":
                waveforms = self.reassign_tpca_embeds
            transfer = torch.is_tensor(waveforms)
            transfer = (
                transfer and torch.is_tensor(index) and index.device != waveforms.device
            )
            if transfer:
                index = index.cpu()
            waveforms = waveforms[index]
        elif kind == "reassign":
            index = index.cpu()
            scalar = np.isscalar(index)
            index = np.atleast_1d(index)
            indices = self.keepers[index]
            mask = np.zeros(self.original_tpca_embeds.shape[0], dtype=bool)
            mask[indices] = 1

            waveforms = _channel_subset_by_chunk(
                mask,
                self.original_tpca_embeds,
                self.channels[index],
                self.original_channel_index,
                self.reassign_channel_index,
            )
            if scalar:
                waveforms = waveforms[0]
            waveforms = torch.from_numpy(waveforms)
        elif kind == "original":
            index = index.cpu()
            scalar = np.isscalar(index)
            index = np.atleast_1d(index)
            indices = self.keepers[index]
            mask = np.zeros(self.original_tpca_embeds.shape[0], dtype=bool)
            mask[indices] = 1

            waveforms = _read_by_chunk(
                mask,
                self.original_tpca_embeds,
                show_progress=False,
            )
            if scalar:
                waveforms = waveforms[0]
            waveforms = torch.from_numpy(waveforms)

        if device is not None:
            waveforms = waveforms.to(device, non_blocking=self.pin)
        return waveforms

    def get_static_amp_vecs(
        self,
        index,
        device=None,
    ):
        amp_vecs = self.amp_vecs[index]
        reassign_static_channels = self.reassign_static_channels[index]
        amp_vecs = drift_util.grab_static(
            amp_vecs,
            reassign_static_channels,
            self.n_chans_full,
        )
        amp_vecs = torch.as_tensor(amp_vecs)
        if device is not None:
            amp_vecs = amp_vecs.to(device)
        return amp_vecs


default_fa_kwargs = dict(
    latent_update="gradient",
    do_prior=False,
)

default_fa_fit_kwargs = dict(
    lr=0.05,
    eps=1e-3,
    n_iter=200,
    loss_converged=1e-2,
)

default_residual_pca_kwargs = dict(
    centered=False,
    atol=0.1,
    max_iter=25,
    pca_on_waveform_channels=True,
    impute_zeros=False,
    pca_noise_scale=0.0,
)


class InterpUnit(torch.nn.Module):
    """InterpUnit

    This is the middleman between the overall clusterer and the actual models.
    It knows how to deal with the channels the unit lives on, converting wfs
    to those channels before passing them to the model.
    """

    def __init__(
        self,
        t_bounds,
        waveform_rank,
        n_chans_unit,
        n_chans_waveform,
        n_chans_full,
        min_overlap=0.5,
        residual_pca_rank=2,
        do_interp=True,
        amplitude_scaling_std=np.sqrt(0.001),
        amplitude_scaling_limit=1.2,
        fa_kwargs=default_fa_kwargs,
        residual_pca_kwargs=default_residual_pca_kwargs,
        fa_fit_kwargs=default_fa_fit_kwargs,
        channel_strategy="snr",
        channel_strategy_snr_min=25.0,
        channel_strategy_snr_minamp=3.0,
        var_prior_count=5.0,
        var_cov_max=0.05,
        imputation_kind=None,
        impute_before_center=False,
        kriging_sigma=None,
        batch_size=16384,
        impute_batch_size=256,
        pca_on_waveform_channels=True,
        scale_residual_embed=False,
    ):
        super().__init__()
        self.residual_pca_rank = residual_pca_rank
        self.do_interp = do_interp
        self.min_overlap = min_overlap
        self.n_chans_full = n_chans_full
        self.n_chans_unit = n_chans_unit
        self.n_chans_waveform = n_chans_waveform
        self.waveform_rank = waveform_rank
        self.scale_residual_embed = scale_residual_embed
        self.channel_strategy = channel_strategy
        self.channel_strategy_snr_min = channel_strategy_snr_min
        self.channel_strategy_snr_minamp = channel_strategy_snr_minamp
        self.t_bounds = t_bounds
        self.batch_size = batch_size
        self.var_prior_count = var_prior_count
        self.var_cov_max = var_cov_max
        self.imputation_kind = imputation_kind
        self.impute_before_center = impute_before_center
        self.kriging_sigma = kriging_sigma
        self.impute_batch_size = impute_batch_size

        pca_centered = True
        if self.do_interp:
            self.fa_fit_kwargs = fa_fit_kwargs
            pca_centered = False
        self.pca_kwargs = residual_pca_kwargs | dict(
            centered=pca_centered, rank=residual_pca_rank
        )
        self.pca_on_waveform_channels = self.pca_kwargs.pop(
            "pca_on_waveform_channels", True
        )
        self.pca_impute_zeros = self.pca_kwargs.pop("pca_impute_zeros", False)
        self.pca_noise_scale = self.pca_kwargs.pop("pca_noise_scale", 0.0)

        # unit channels logic
        self.needs_fit = True
        self.register_buffer(
            "inv_lambda", torch.tensor(1.0 / (amplitude_scaling_std**2))
        )
        self.register_buffer(
            "scale_clip_low", torch.tensor(1.0 / amplitude_scaling_limit)
        )
        self.register_buffer("scale_clip_high", torch.tensor(amplitude_scaling_limit))

    def _init_models(self):
        self.input_dim = self.waveform_rank * self.n_chans_unit
        if self.do_interp:
            self.interp = InterpFactorAnalysis(
                self.t_bounds, output_dim=self.input_dim, **fa_kwargs
            )

        pca_input_dim = self.input_dim
        if self.pca_on_waveform_channels:
            pca_input_dim = self.waveform_rank * n_chans_waveform

        self.pca = MaskedPCA(input_dim=pca_input_dim, **self.pca_kwargs)

    def _needs_to_be_fitted(self):
        assert not self.needs_fit

    def determine_position_(
        self,
        waveforms,
        waveform_channels,
        padded_geom,
        cluster_channel_index,
        channels=None,
        max_channel=None,
    ):
        if cluster_channel_index is not None:
            assert cluster_channel_index.shape == (self.n_chans_full, self.n_chans_unit)

        device = waveforms.device
        if channels is None:
            geom = padded_geom[:-1]
            norms = torch.linalg.norm(waveforms, dim=1)
            ones = torch.isfinite(norms).to(norms)
            (valid_ix,) = torch.nonzero(ones.view(-1), as_tuple=True)
            padded_count = torch.zeros(len(padded_geom), device=norms.device)
            spiketorch.add_at_(padded_count, waveform_channels.view(-1), ones.view(-1))
            padded_ampmean = torch.zeros(len(padded_geom), device=norms.device)
            spiketorch.reduce_at_(padded_ampmean, waveform_channels.view(-1)[valid_ix], norms.view(-1)[valid_ix], reduce="mean", include_self=False)
            count = padded_count[:-1]
            ampmean = padded_ampmean[:-1]
            snr = ampmean * torch.sqrt(count)
            self.snr = snr
            self.count = count
            self.com = (snr * geom[:, 1]).sum() / snr.sum()
            if self.channel_strategy in ("snr", "peak"):
                max_channel = snr.argmax()
            elif self.channel_strategy in ("com",):
                fullcom = (snr[:, None] * geom).sum() / snr.sum()
                max_channel = (geom - fullcom).square().sum(1).argmin()
            else:
                assert False

            if self.channel_strategy in ("peak", "com"):
                channels = cluster_channel_index[max_channel]
            else:
                mask = torch.logical_and(
                    snr > self.channel_strategy_snr_min,
                    ampmean > self.channel_strategy_snr_minamp,
                )
                (channels,) = torch.nonzero(mask, as_tuple=True)
        else:
            channels = channels.clone()
            max_channel = max_channel.clone()

        self.n_chans_unit = channels.numel()
        channel_reindexer = torch.full(
            (self.n_chans_full + 1,), self.n_chans_unit, device=device
        )
        my_valid = channels < self.n_chans_full
        my_ixs = torch.arange(self.n_chans_unit, device=device)[my_valid]
        channel_reindexer[channels[my_valid]] = my_ixs
        if hasattr(self, "channel_reindexer"):
            self.channel_reindexer.copy_(channel_reindexer)
            self.max_channel.copy_(max_channel)
        else:
            self.register_buffer("channel_reindexer", channel_reindexer)
            self.register_buffer("max_channel", max_channel)
        self.register_buffer("channels", channels)
        self.register_buffer("channels_valid", channels[my_valid])

    def overlaps(self, static_channels):
        """
        Arguments
        ---------
        static_channels : (n_spikes, n_chans_wf)

        Returns
        -------
        overlaps : (n_spikes)
        rel_ix : (n_spikes, n_chans_unit)
        """
        rel_ix = self.rel_ix(static_channels)
        overlap_num = (rel_ix < self.n_chans_unit).sum(1)
        overlap_den = (static_channels < self.n_chans_full).sum(1)
        overlaps = overlap_num / overlap_den
        return overlaps, rel_ix

    def rel_ix(self, static_channels):
        """
        Arguments
        ---------
        static_channels : (n_spikes, n_chans_wf)

        Returns
        -------
        rel_ix : (n_spikes, n_chans_unit)
        """
        rel_ix = torch.take_along_dim(
            self.channel_reindexer[None],
            static_channels,
            axis=1,
        )
        return rel_ix

    def get_means(self, times=None, n=None, padded=False, constant_value=torch.nan):
        single = times is None and n is None
        if not single and n is None:
            n = len(times)
        if self.do_interp:
            assert not single
            _, means_flat = self.interp(times)
            means = means_flat.view(n, self.waveform_rank, self.n_chans_unit)
            if padded:
                means = F.pad(means, (0, 1), value=constant_value)
        else:
            mean_flat = self.mean
            means = mean_flat.view(self.waveform_rank, self.n_chans_unit)
            if padded:
                means = F.pad(means, (0, 1), value=constant_value)
            if not single:
                means = means[None].broadcast_to(n, *means.shape).contiguous()

        return means

    def to_unit_channels(
        self,
        waveforms,
        times=None,
        waveform_channels=None,
        rel_ix=None,
        fill_mode="mean",
        constant_value=torch.nan,
    ):
        """Shift waveform from its channels to this unit's

        How to fill in the blanks? fill_mode="mean" uses this unit's possibly time-varying
        mean. fill_mode="constant" uses constant_value.
        """
        if rel_ix is None:
            rel_ix = self.rel_ix(waveform_channels)

        if torch.is_tensor(fill_mode):
            waveforms_rel = fill_mode
        elif fill_mode == "mean":
            waveforms_rel = self.get_means(
                times, n=len(rel_ix), padded=True, constant_value=constant_value
            )
        elif fill_mode == "constant":
            waveforms_rel = torch.full(
                (len(waveforms), self.waveform_rank, self.n_chans_unit + 1),
                constant_value,
                dtype=waveforms.dtype,
                device=waveforms.device,
            )

        n, r, c = waveforms.shape
        rel_ix_scatter = rel_ix[:, None, :].broadcast_to((n, r, rel_ix.shape[-1]))
        waveforms_rel.scatter_(src=waveforms, dim=2, index=rel_ix_scatter)
        return waveforms_rel[..., : self.n_chans_unit]

    def to_waveform_channels(
        self,
        waveforms_rel,
        waveform_channels=None,
        rel_ix=None,
        already_padded=False,
        constant_value=torch.nan,
    ):
        if rel_ix is None:
            rel_ix = self.rel_ix(waveform_channels)

        n = waveforms_rel.shape[0]
        waveforms_rel = waveforms_rel.reshape(n, -1, self.n_chans_unit + already_padded)
        if not already_padded:
            waveforms_rel = F.pad(waveforms_rel, (0, 1), value=constant_value)
        rel_ix = rel_ix[:, None, :].broadcast_to(
            (n, self.waveform_rank, rel_ix.shape[-1])
        )
        return torch.gather(waveforms_rel, dim=2, index=rel_ix)

    def residuals_rel(
        self,
        times,
        waveforms,
        waveform_channels,
        waveform_channel_index=None,
        rel_ix=None,
        batch_size=None,
        out=None,
        embed=False,
        padded=False,
        fill_mode="mean",
        constant_value=torch.nan,
    ):
        if batch_size is None:
            batch_size = self.batch_size
        if rel_ix is None:
            rel_ix = self.rel_ix(waveform_channels)
        n = len(waveforms)
        if embed:
            out_shape = (self.residual_pca_rank,)
        else:
            out_shape = (self.waveform_rank, self.n_chans_unit)
        if out is None:
            out = torch.empty(
                (n, *out_shape),
                dtype=waveforms.dtype,
                device=waveforms.device,
            )
        if embed and self.pca_on_waveform_channels:
            wfc = waveform_channel_index[self.max_channel][None]
        for j in range(0, n, batch_size):
            sl = slice(j, min(j + batch_size, n))
            means_rel = self.get_means(times[sl], padded=True)
            if fill_mode == "mean":
                fill_kw = dict(fill_mode=means_rel.clone().detach())
            else:
                fill_kw = dict(fill_mode=fill_mode, constant_value=constant_value)
            resids = self.to_unit_channels(
                waveforms=waveforms[sl],
                rel_ix=rel_ix[sl],
                **fill_kw,
            )
            means_rel = means_rel[..., :-1]
            if self.scale_residual_embed:
                means_rel = means_rel.mul(
                    self.get_scalings(resids, means_rel)[:, None, None]
                )
            resids.sub_(means_rel)
            if embed:
                if self.pca_on_waveform_channels:
                    resids = self.to_waveform_channels(
                        resids, wfc.broadcast_to((len(resids), *wfc.shape))
                    )
                resids = resids.reshape(len(resids), -1)
                out[sl] = self.pca.transform_precentered(resids)
            else:
                out[sl] = resids

        return out

    def residual_embed(
        self,
        times,
        waveforms,
        waveform_channels,
        waveform_channel_index=None,
        rel_ix=None,
        batch_size=None,
        out=None,
    ):
        return self.residuals_rel(
            times,
            waveforms,
            waveform_channels,
            waveform_channel_index=waveform_channel_index,
            rel_ix=rel_ix,
            batch_size=batch_size,
            out=out,
            embed=True,
        )

    def get_scalings(self, waveforms, means, already_masked=False, scaled=True):
        if not already_masked:
            mask = torch.isfinite(waveforms[:, 0, :]).unsqueeze(1).to(waveforms)
            waveforms = torch.nan_to_num(waveforms)
            means = torch.nan_to_num(means * mask)
        dots = means.mul(waveforms).sum(dim=(1, 2))
        recons_sumsq = means.square().sum(dim=(1, 2))
        scalings = (dots + self.inv_lambda).div_(recons_sumsq + self.inv_lambda)
        scalings = scalings.clip_(self.scale_clip_low, self.scale_clip_high)
        return scalings

    def spike_badnesses(
        self,
        times,
        waveforms,
        waveform_channels,
        kinds=("l2", "1-r^2", "1-scaledr^2"),
        overlaps=None,
        rel_ix=None,
        common_chans=False,
        min_overlap=None,
    ):
        """Badnesses

        How bad is this unit at explaining waveforms on their channels?
        """
        if min_overlap is None:
            min_overlap = self.min_overlap
        # a client may already know exactly which spikes they want to compare
        spike_ix = slice(None)
        if rel_ix is None:
            overlaps, rel_ix = self.overlaps(waveform_channels)
            (spike_ix,) = torch.nonzero(overlaps >= min_overlap, as_tuple=True)
            waveforms = waveforms[spike_ix]
            rel_ix = rel_ix[spike_ix]
            overlaps = overlaps[spike_ix]
            times = times[spike_ix]

        # masks are all or nothing along axis=1
        # this mask says: which of each waveform's channels is one I have got?
        maskb = (rel_ix < self.n_chans_unit).unsqueeze(1)
        mask = maskb.to(waveforms)
        if common_chans:
            mask *= torch.isfinite(waveforms[:, :1]).to(mask)
            waveforms = torch.nan_to_num(waveforms * mask)
        else:
            waveforms = torch.nan_to_num(waveforms)

        # try to reconstruct spikes
        recons_rel = self.get_means(times, padded=True)
        if times is None:
            recons_rel = recons_rel[None]
        recons = self.to_waveform_channels(
            recons_rel, rel_ix=rel_ix, already_padded=True
        )
        recons = torch.nan_to_num(recons * mask)

        badnesses = {}
        if "l2" in kinds or "1-r^2" in kinds:
            l2 = waveforms.sub(recons).square().sum(dim=(1, 2))
        if "mse" in kinds:
            badnesses["mse"] = waveforms.sub(recons).square().mean(dim=(1, 2))
        if "l2" in kinds:
            badnesses["l2"] = l2
        if any("r^2" in k for k in kinds):
            wf_l2 = waveforms.square().sum(dim=(1, 2))
        if "1-r^2" in kinds:
            badnesses["1-r^2"] = l2 / wf_l2
        if "scaledl2" or "1-scaledr^2" in kinds:
            scalings = self.get_scalings(waveforms, recons, already_masked=True)
            scaled_l2 = (
                waveforms.sub(scalings[:, None, None] * recons).square().sum(dim=(1, 2))
            )
        if "scaledl2" in kinds:
            badnesses["scaledl2"] = scaled_l2
        if "1-scaledr^2" in kinds:
            badnesses["1-scaledr^2"] = scaled_l2 / wf_l2
        if "1-maxr^2" in kinds:
            maxsq = torch.amax(waveforms.sub(recons).square(), dim=(1, 2))
            meansq = waveforms.square().sum(dim=1).max(dim=1).values
            badnesses["1-maxr^2"] = maxsq / meansq
        if "diagz" in kinds:
            dx = waveforms.sub(recons)
            var = self.var.view(self.waveform_rank, self.n_chans_unit)
            var = var[None].broadcast_to((len(dx), *var.shape))
            var = self.to_waveform_channels(var, rel_ix=rel_ix)
            var = torch.where(maskb, var, 1.0)
            mah = (dx.square() / var).mean(1).sum(1)
            dof = mask.sum(dim=(1, 2)).to(mah)
            badnesses["diagz"] = mah / dof

        return spike_ix, overlaps, badnesses

    def divergence(
        self,
        other,
        kind="1-r^2",
        aggregate=torch.amax,
        min_overlap=None,
        subset_channel_index=None,
        common_chans=False,
    ):
        """Try to explain other units' mean (traces)"""
        if min_overlap is None:
            min_overlap = self.min_overlap

        other_channels = other.channels
        if subset_channel_index is not None:
            other_channels = subset_channel_index[other.max_channel]

        overlaps, rel_ix = self.overlaps(other_channels[None])
        if overlaps.squeeze() < min_overlap:
            return torch.inf

        if not self.do_interp:
            # simple static case
            other_waveform = other.get_means()[None]
            if subset_channel_index is not None:
                other_waveform = other.to_waveform_channels(
                    other_waveform,
                    waveform_channels=other_channels[None],
                )
            _, _, badnesses = self.spike_badnesses(
                times=None,
                waveforms=other_waveform,
                waveform_channels=other_channels[None],
                kinds=(kind,),
                overlaps=overlaps,
                min_overlap=min_overlap,
                rel_ix=rel_ix,
                common_chans=common_chans,
            )
            div = badnesses[kind].squeeze()
            return div

        assert not common_chans

        # find grid times in common
        common_grid = torch.logical_and(
            self.interp.grid_fitted,
            other.interp.grid_fitted,
        )
        if not common_grid.any():
            return torch.inf
        common_times = self.interp.grid[common_grid]
        nt = len(common_times)

        # compare
        other_waveforms = other.get_means(common_times)
        if subset_channel_index is not None:
            other_waveforms = other.to_waveform_channels(
                other_waveforms,
                waveform_channels=other_channels[None].broadcast_to(
                    (nt, *other_channels.shape)
                ),
            )
        _, _, badnesses = self.spike_badnesses(
            times=common_times,
            waveforms=other_waveforms,
            waveform_channels=other_channels[None],
            kinds=(kind,),
            overlaps=overlaps,
            rel_ix=rel_ix,
        )
        div = badnesses[kind].squeeze()

        # aggregate over time
        div = aggregate(div)

        return div

    def self_divergence_matrix(self):
        pass

    @torch.enable_grad()
    def fit_center(
        self,
        times,
        waveforms,
        waveform_channels,
        geom,
        padded_geom=None,
        cluster_channel_index=None,
        waveform_channel_index=None,
        show_progress=False,
        with_var=True,
        weights=None,
        channels=None,
        max_channel=None,
    ):
        # transfer waveform -> unit channels, filling with nans
        self.train()
        self.determine_position_(
            waveforms,
            waveform_channels,
            padded_geom,
            cluster_channel_index,
            channels=channels,
            max_channel=max_channel,
        )
        if not self.n_chans_unit:
            raise ValueError("Low-signal unit.")
        self._init_models()
        self.to(waveforms.device)
        n = len(times)
        assert n > 0
        if self.impute_before_center:
            waveforms_rel = self.impute(
                times,
                waveforms,
                waveform_channels,
                padded_registered_geom=padded_geom,
                centered=False,
            )
        else:
            waveforms_rel = self.to_unit_channels(
                waveforms,
                times,
                waveform_channels=waveform_channels,
                fill_mode="constant",
                constant_value=torch.nan,
            )

        # fit/transform with the interpolator
        if self.do_interp:
            self.interp.fit(
                times,
                waveforms_rel.reshape(n, -1),
                show_progress=show_progress,
                **self.fa_fit_kwargs,
            )
            assert not with_var
            assert weights is None
        else:
            if weights is None:
                weights = torch.ones(n).to(waveforms)
            weights = weights / weights.sum()
            mean = torch.nansum(weights[:, None] * waveforms_rel.reshape(n, -1), dim=0)
            mean = torch.nan_to_num(mean)
            if mean.abs().max() > 1000:
                print(f"{torch.nan_to_num(waveforms).min()=} {torch.nan_to_num(waveforms).max()=}")
                print(f"{waveforms_rel.min()=} {waveforms_rel.max()=}")
                print(f"{mean.min()=} {mean.max()=}")
                print(f"{weights.min()=} {weights.max()=}")
                print(f"{waveforms.shape=} {waveforms_rel.shape=}")
                print("!!!!!")
                print(f"{padded_geom[self.channels]=}")
                raise ValueError("gah")
            if hasattr(self, "mean"):
                self.mean.copy_(mean)
            else:
                self.register_buffer(
                    "mean",
                    mean,
                )
            if with_var:
                dxsq = (waveforms_rel.reshape(n, -1) - self.mean).square_()
                var = torch.nansum(weights[:, None] * dxsq, dim=0)
                var = torch.nan_to_num(var, nan=1.0)
                nobs = torch.isfinite(waveforms_rel).sum(0).view(-1).to(var)
                lambd = nobs / (nobs + self.var_prior_count)
                var = var * lambd + 1.0 * (1 - lambd)
                std = var.sqrt()

                # soft version of min
                norm_mean = torch.norm(self.mean)
                cov = std / norm_mean
                cov = cov.clamp(max=self.var_cov_max)
                var = torch.square(cov * norm_mean)

                # var = 1.0 + F.softplus(var - 1.0)
                if hasattr(self, "var"):
                    self.var.copy_(var)
                else:
                    self.register_buffer(
                        "var",
                        var,
                    )

    def impute(
        self,
        times,
        waveforms,
        waveform_channels,
        waveform_channel_index=None,
        imputation_kind=None,
        padded_registered_geom=None,
        centered=True,
        valid_only=False,
    ):
        n = len(times)
        imputation_kind = self.imputation_kind

        if imputation_kind == "pca":
            assert not self.needs_fit
            assert centered
            residuals = self.residuals_rel(
                times,
                waveforms,
                waveform_channels,
                padded=False,
                fill_mode="mean" if imputation_kind == "pca" else "constant",
            )
            residuals = residuals.reshape(n, -1)
            if self.pca_on_waveform_channels:
                wfcs = waveform_channel_index[self.max_channel]
                wfcs = wfcs[None].broadcast_to((len(residuals), *wfcs.shape))
                residuals = self.to_waveform_channels(residuals, wfcs)
            embeds = self.pca.transform_precentered(residuals)
            recons = self.pca.backward_precentered(embeds)
            imputed = torch.where(
                torch.isfinite(residuals.view(n, -1)),
                residuals.view(n, -1),
                recons.view(n, -1),
            )
        elif imputation_kind.startswith("kriging"):
            assert not valid_only
            residuals = residuals.view((n, self.waveform_rank, -1))
            assert not self.pca_on_waveform_channels, "Could support this with target kernel"
            source_pos = padded_registered_geom[self.channels]
            source_kernel = torch.cdist(source_pos, source_pos)
            source_kernel = source_kernel.square_().mul_(-1.0 / (2 * self.kriging_sigma**2))
            torch.nan_to_num(source_kernel, nan=-torch.inf, out=source_kernel)
            source_kernel = source_kernel.exp_()
            source_inv = torch.linalg.pinv(source_kernel)
            source_pos = source_pos[None].broadcast_to((n, *source_pos.shape))
            source_inv = source_inv[None].broadcast_to((n, *source_inv.shape))
            target_pos = padded_registered_geom[self.channels]
            target_pos = target_pos[None].broadcast_to((n, *target_pos.shape))
            recons = kernel_interpolate(
                residuals,
                source_pos,
                target_pos,
                source_kernel_invs=source_inv,
                sigma=self.kriging_sigma,
                kind=imputation_kind,
            )
            imputed = torch.where(
                torch.isfinite(residuals.view(n, -1)),
                residuals.view(n, -1),
                recons.view(n, -1),
            )
        elif imputation_kind in ("kernel", "normalized"):
            # source_pos = padded_registered_geom[waveform_channels]
            c = self.channels_valid if valid_only else self.channels
            target_pos = padded_registered_geom[c]
            # source_pos = source_pos[None].broadcast_to((n, *source_pos.shape))
            target_pos = target_pos[None].broadcast_to((n, *target_pos.shape))
            imputed = torch.empty((*waveforms.shape[:2], c.numel()), dtype=waveforms.dtype, device=waveforms.device)
            for j in range(0, n, self.impute_batch_size):
                sl = slice(j, j + self.impute_batch_size)
                kernel_interpolate(
                    waveforms[sl],
                    padded_registered_geom[waveform_channels[sl]],
                    target_pos[sl],
                    sigma=self.kriging_sigma,
                    kind=imputation_kind,
                    out=imputed[sl],
                )
            imputed = imputed.reshape(n, -1)
            if centered:
                imputed -= self.mean
        else:
            assert False
        return imputed

    def fit_residual(
        self,
        times,
        waveforms,
        waveform_channels,
        geom,
        waveform_channel_index,
        show_progress=False,
        imputation_kind=None,
        padded_registered_geom=None,
    ):
        rel_ix = self.rel_ix(waveform_channels)
        n = len(times)
        if self.do_interp:
            assert not self.pca_impute_zeros, "not implemented"
            residuals = self.residuals_rel(
                times,
                waveforms,
                waveform_channels,
                rel_ix=rel_ix,
                padded=False,
            )
        else:
            if imputation_kind is not None and imputation_kind != "pca":
                waveforms_rel = self.impute(
                    times,
                    waveforms,
                    waveform_channels,
                    waveform_channel_index,
                    imputation_kind=imputation_kind,
                    padded_registered_geom=padded_registered_geom,
                )
                residuals = waveforms_rel.reshape(n, -1) - self.mean
            else: 
                waveforms_rel = self.to_unit_channels(
                    waveforms,
                    times,
                    rel_ix=rel_ix,
                    fill_mode="constant",
                    constant_value=0.0 if self.pca_impute_zeros else torch.nan,
                )
                residuals = waveforms_rel.reshape(n, -1) - self.mean
                if self.pca_on_waveform_channels:
                    wfcs = waveform_channel_index[self.max_channel]
                    wfcs = wfcs[None].broadcast_to((len(residuals), *wfcs.shape))
                    residuals = self.to_waveform_channels(residuals, wfcs)
        # if self.pca_impute_zeros:
        #     torch.nan_to_num(residuals, out=residuals)
        if self.pca_noise_scale:
            residuals = torch.normal(residuals, std=self.pca_noise_scale)
        residuals = residuals.reshape(len(residuals), -1)
        self.pca.fit(residuals)
        self.needs_fit = False
        self.eval()


@dataclasses.dataclass
class DPCSplitKwargs:
    rank: int = 2
    sigma_local: Union[str, float] = "rule_of_thumb"
    sigma_regional: Optional[float] = None
    n_neighbors_search: int = 250
    allow_single_cluster_outlier_removal: bool = True
    recursive: bool = True
    split_on_train: bool = False
    radius_search: float = 5.0
    reassign_within_split: bool = False


@dataclasses.dataclass
class ContinuitySplitKwargs:
    threshold: float = 0.25
    scaled: bool = True


class InterpClusterer(torch.nn.Module):
    """Mixture of InterpUnits."""

    def __init__(
        self,
        sorting,
        t_bounds,
        motion_est=None,
        fit_radius=35.0,
        waveform_radius=25.0,
        min_overlap=0.5,
        residual_pca_rank=2,
        min_cluster_size=50,
        n_spikes_fit=2048,
        do_interp=False,
        fa_kwargs=default_fa_kwargs,
        residual_pca_kwargs=default_residual_pca_kwargs,
        scale_residual_embed=False,
        dpc_split_kwargs=DPCSplitKwargs(),
        continuity_split_kwargs=ContinuitySplitKwargs(),
        sampling_method: str = "random",
        split_sampling_method: str = "time_amp_reweighted",
        split_waveform_kind: str = "original",
        in_memory=True,
        keep_spikes="byamp",
        max_n_spikes=5000000,
        reassign_metric="1-scaledr^2",
        merge_metric="1-scaledr^2",
        merge_threshold=0.25,
        zip_threshold=0.15,
        merge_sym_function=torch.maximum,
        merge_linkage="complete",
        merge_with_bimodality=True,
        bimodality_threshold=0.5,
        channel_strategy="snr",
        channel_strategy_snr_min=25.0,
        channel_strategy_snr_minamp=2.5,
        merge_on_waveform_radius=True,
        interp_kind="nearest",
        imputation_kind="pca",
        impute_before_center=False,
        drift_positions="channel",
        match_threshold=1.0,
        sampling_sigma=0.5,
        label_dtype=torch.int32,
        clustering_config: ClusteringConfig = None,
        load_tpca=True,
        on_device=False,
        pin=False,
        batch_size=16384,
        tpca_feature_name="collisioncleaned_tpca_features",
        kriging_sigma="pitch",
        rg=0,
    ):
        super().__init__()
        self.min_cluster_size = min_cluster_size
        self.n_spikes_fit = n_spikes_fit
        self.rg = np.random.default_rng(rg)
        self.t_bounds = t_bounds
        self.clustering_config = clustering_config
        self.do_interp = do_interp
        self.sampling_method = sampling_method
        self.split_sampling_method = split_sampling_method
        self.split_waveform_kind = split_waveform_kind
        self.sampling_sigma = sampling_sigma
        self.zip_threshold = zip_threshold
        self.channel_strategy = channel_strategy
        self.batch_size = batch_size
        self.merge_with_bimodality = merge_with_bimodality
        self.bimodality_threshold = bimodality_threshold
        self._reas_bufs = {}
        self.labels_lock = threading.Lock()
        self.imputation_kind = imputation_kind

        self.data = _load_data(
            sorting,
            motion_est,
            fit_radius,
            reassign_wf_radius=waveform_radius,
            in_memory=in_memory,
            keep=keep_spikes,
            max_n_spikes=max_n_spikes,
            load_tpca=load_tpca,
            on_device=on_device,
            pin=pin,
            rg=self.rg,
            tpca_feature_name=tpca_feature_name,
            interp_kind=interp_kind,
            drift_positions=drift_positions,
            kriging_sigma=kriging_sigma,
        )
        self.residual_pca_rank = residual_pca_rank
        self.unit_kw = dict(
            t_bounds=t_bounds,
            n_chans_unit=self.data.n_chans_unit if channel_strategy != "snr" else None,
            n_chans_waveform=self.data.n_chans_waveform,
            waveform_rank=self.data.waveform_rank,
            min_overlap=min_overlap,
            residual_pca_rank=residual_pca_rank,
            fa_kwargs=fa_kwargs,
            residual_pca_kwargs=residual_pca_kwargs,
            n_chans_full=self.data.n_chans_full,
            scale_residual_embed=scale_residual_embed,
            channel_strategy=channel_strategy,
            channel_strategy_snr_min=channel_strategy_snr_min,
            channel_strategy_snr_minamp=channel_strategy_snr_minamp,
            kriging_sigma=self.data.kriging_sigma,
            imputation_kind=imputation_kind,
            impute_before_center=impute_before_center,
        )

        torch.manual_seed(self.rg.bit_generator.random_raw())
        self.labels = torch.tensor(
            self.data.spike_train.labels[self.data.keepers], dtype=label_dtype
        )
        self.models = torch.nn.ModuleDict()
        self.register_buffer("_device", torch.tensor(0))
        self.dpc_split_kw = dpc_split_kwargs
        self.continuity_split_kwargs = continuity_split_kwargs

        self.reassign_metric = reassign_metric
        self.merge_metric = merge_metric
        self.merge_threshold = merge_threshold
        self.merge_linkage = merge_linkage
        self.min_overlap = min_overlap
        self.merge_sym_function = merge_sym_function
        self.merge_on_waveform_radius = merge_on_waveform_radius
        self.match_threshold = match_threshold

        self.cleanup()

        # self.m_step()
        # self.order_by_depth()

    @staticmethod
    def normalize_key(ix):
        if torch.is_tensor(ix):
            ix = ix.item()
        if isinstance(ix, np.ndarray):
            ix = ix.item()
        return str(ix)

    def __getitem__(self, ix):
        if not ix in self:
            raise KeyError(f"{ix} (normalized: {self.normalize_key(ix)})")
        ix = self.normalize_key(ix)
        return self.models[ix]

    def __setitem__(self, ix, value):
        ix = self.normalize_key(ix)
        self.models[ix] = value

    def update(self, other):
        for key, value in other.items():
            self[key] = value

    def __contains__(self, ix):
        ix = self.normalize_key(ix)
        return ix in self.models

    def unit_ids(self):
        ids = torch.unique(self.labels)
        ids = ids[ids >= 0]
        return ids

    @property
    def device(self):
        return self._device.device

    def update_labels(self, old_labels, new_labels=None, flat=False):
        """
        Re-label units. This should not split labels, but merging is OK.

        Arguments
        ---------
        old_labels : (n_units,)
        new_labels : (n_units,)
        """
        # invariant:
        # labels in self.labels **always** match keys in self.models
        # this means that things which change the meaning of labels
        # must update both structures
        if new_labels is None:
            new_labels = torch.arange(len(old_labels))

        if self.models:
            new_models = {}
            order = torch.argsort(new_labels)
            for j in order:
                oldk = self.normalize_key(old_labels[j])
                newk = self.normalize_key(new_labels[j])
                if newk not in new_models and oldk in self:
                    new_models[newk] = self[oldk]
            self.models.clear()
            self.update(new_models)

        if flat:
            kept = self.labels >= 0
            label_indices = self.labels[kept]
        else:
            kept = torch.isin(self.labels, old_labels)
            label_indices = torch.searchsorted(old_labels, self.labels[kept])
        self.labels[kept] = new_labels.to(self.labels.dtype)[label_indices]
        self.labels[torch.logical_not(kept)] = -1

    def cleanup(self, min_cluster_size=None, remove_low_snr=False):
        """Remove small units and make labels contiguous."""
        old_labels, counts = torch.unique(self.labels, return_counts=True)
        counts = counts[old_labels >= 0]
        old_labels = old_labels[old_labels >= 0]

        if min_cluster_size is None:
            min_cluster_size = self.min_cluster_size

        big_enough = counts >= min_cluster_size
        if remove_low_snr and self.channel_strategy == "snr" and len(self.models):
            nc = [self[u].n_chans_unit for u in self.unit_ids()]
            min_chans = self.data.n_chans_reassign * self.min_overlap
            big_enough = torch.logical_and(big_enough, torch.tensor(nc) >= min_chans)

        n_removed = torch.logical_not(big_enough).sum()
        if n_removed:
            count_removed = counts[torch.logical_not(big_enough)].sum()
            pct_removed = 100 * count_removed / len(self.data.keepers)
            print(
                f"Removed {n_removed} too-small units ({pct_removed:0.1f}% of spikes). "
                f"New unit count: {big_enough.sum()}."
            )
        self.update_labels(old_labels[big_enough], flat=False)
        return big_enough

    def order_by_depth(self):
        """Reorder labels by unit CoM depth."""
        if not self.models:
            return

        unit_ids = self.unit_ids()
        order = np.argsort([self[uid].com.numpy(force=True) for uid in unit_ids])
        # this second argsort never fails to impress (my brain into a small cube)
        self.update_labels(
            unit_ids,
            torch.argsort(torch.from_numpy(order)),
            flat=True,
        )

    def m_step(
        self,
        force=True,
        to_fit=None,
        fit_residual=True,
        show_progress=True,
        store=True,
        n_threads=0,
        with_var=True,
        weights_kind=None,
        weights_sparse=None,
        divergences=None,
    ):
        """Fit all models that need fitting."""
        if to_fit is None:
            if force:
                to_fit = self.unit_ids()
            else:
                to_fit = []
                for uid in self.unit_ids():
                    if uid not in self or self[uid].needs_fit:
                        to_fit.append(uid)

        if weights_kind is not None and weights_sparse is None:
            weights_sparse = self.reassignment_weights(
                unit_ids=to_fit,
                show_progress=False,
                n_threads=n_threads,
                kind=weights_kind,
                divergences=divergences,
            )

        if force:
            self.models.clear()

        def fit_unit(j, uid):
            if force or uid not in self:
                model = InterpUnit(do_interp=self.do_interp, **self.unit_kw)
                model.to(self.device)
                if store:
                    self[uid] = model
            else:
                model = self[uid]

            in_unit, train_data = self.get_training_data(
                uid, waveform_kind="original", sampling_method=self.sampling_method
            )

            weights = None
            if weights_sparse is not None:
                weights = (
                    torch.index_select(
                        weights_sparse[j],
                        0,
                        in_unit.to(weights_sparse.device),
                    )
                    .to_dense()
                    .to(train_data["waveforms"])
                )

            try:
                model.fit_center(
                    **train_data, padded_geom=self.data.padded_registered_geom, weights=weights, show_progress=False, with_var=with_var
                )
            except ValueError:
                with self.labels_lock:
                    self.labels[self.labels == uid] = -1
                    if store:
                        del self.models[self.normalize_key(uid)]
                    return
            model.fit_indices = None
            if fit_residual:
                in_unit, train_data = self.get_training_data(
                    uid,
                    waveform_kind=self.split_waveform_kind,
                    sampling_method=self.split_sampling_method,
                )
                if self.channel_strategy != "snr":
                    del train_data["cluster_channel_index"]
                model.fit_residual(
                    **train_data,
                    show_progress=False,
                    imputation_kind=self.imputation_kind,
                    padded_registered_geom=self.data.padded_registered_geom,
                )
                model.fit_indices = in_unit
            return model

        fit_units = []
        if n_threads:
            res = joblib.Parallel(
                n_jobs=n_threads, backend="threading", return_as="generator"
            )(joblib.delayed(fit_unit)(j, uu) for j, uu in enumerate(to_fit))
            if show_progress:
                res = tqdm(res, desc="M step", total=len(to_fit), **tqdm_kw)
            for model in res:
                if model is not None:
                    fit_units.append(model)
        else:
            if show_progress:
                to_fit = tqdm(to_fit, desc="M step", **tqdm_kw)

            for j, uu in enumerate(to_fit):
                fit_units.append(fit_unit(j, uu))

        return fit_units

    def recluster_outliers(self):
        # -2s mark for no re-clustering
        labels_to_cluster = np.full_like(self.data.spike_train.labels, -2)
        labels_to_cluster[self.data.keepers] = -1
        labels_to_cluster[self.data.keepers[self.labels >= 0]] = -2

        reclustered = initial.initial_clustering(
            recording=None,
            sorting=dataclasses.replace(
                self.data.spike_train, labels=labels_to_cluster
            ),
            clustering_config=self.clustering_config,
            motion_est=self.data.motion_est,
        )
        assert np.isin(
            np.flatnonzero(reclustered.labels >= 0),
            np.flatnonzero(labels_to_cluster == -1),
        ).all()
        new_clusters, new_counts = np.unique(reclustered.labels, return_counts=True)
        valid = new_clusters >= 0
        new_counts = new_counts[valid]
        new_clusters = new_clusters[valid]
        orig_outlier_count = (self.labels < 0).sum()
        newly_clustered_count = new_counts.sum()
        new_outlier_count = orig_outlier_count - newly_clustered_count
        orig_outlier_pct = 100 * orig_outlier_count / len(self.data.keepers)
        new_outlier_pct = 100 * new_outlier_count / len(self.data.keepers)
        print(
            f"Reclustering found {new_clusters.size} new clusters with "
            f"spike counts from {new_counts.min()} to {new_counts.max()}. "
            f"Outlier fraction: {orig_outlier_pct:0.1f}% -> {new_outlier_pct:0.1f}%."
        )

        ixs_to_replace = self.labels < 0
        ixs_to_grab = self.data.keepers[self.labels < 0]
        label_start = self.labels.max() + 1
        replacers = torch.as_tensor(
            reclustered.labels[ixs_to_grab],
            dtype=self.labels.dtype,
            device=self.labels.device,
        )
        replacers = torch.where(
            replacers >= 0,
            label_start + replacers,
            -1,
        )
        self.labels[ixs_to_replace] = replacers
        # self.cleanup()

    def residual_dpc_split(self, unit_ids_to_split=None, n_threads=0):
        if unit_ids_to_split is None:
            unit_ids_to_split = list(self.unit_ids())
        n_orig = len(unit_ids_to_split)
        n_splits = []

        @joblib.delayed
        def job(unit_id):
            return self.dpc_split_unit(unit_id)

        pool = joblib.Parallel(
            n_jobs=max(1, n_threads),
            backend="threading",
            return_as="generator",
        )

        while unit_ids_to_split:
            next_ids_to_split = []
            ns = 0
            results = pool(job(uid) for uid in unit_ids_to_split)
            results = tqdm(
                results,
                total=len(unit_ids_to_split),
                desc=f"Split round {len(n_splits)}",
                **tqdm_kw,
            )
            for nnew, new_splits in results:
                next_ids_to_split.extend(new_splits)
                ns += nnew
            n_splits.append(ns)
            self.m_step(fit_residual=False, n_threads=n_threads, show_progress=False)
            self.cleanup(remove_low_snr=True)
            self.m_step(
                fit_residual=True, to_fit=next_ids_to_split, n_threads=n_threads
            )
            unit_ids_to_split = next_ids_to_split
        sequence = "+".join(map(str, n_splits))
        print(f"Split: {n_orig} + ({sequence}) = {len(self.unit_ids())}.")
        # self.cleanup()
        # self.order_by_depth()

    def split_features(self, uid, in_unit=None):
        (in_unit_full,) = (self.labels == uid).nonzero(as_tuple=True)
        if self.dpc_split_kw.split_on_train:
            assert in_unit is None
            if self[uid].pca.train_loadings is None:
                return in_unit_full, None, None
            in_unit = self[uid].fit_indices
            features = self[uid].pca.train_loadings[:, : self.dpc_split_kw.rank]
            features = features.numpy(force=True)
            return in_unit_full, in_unit, features
        if in_unit is None:
            in_unit = in_unit_full
        n = in_unit.numel()
        features = torch.empty((n, self.residual_pca_rank), device=self.device)
        unit = self[uid]
        ci = self.data.registered_original_channel_index
        if self.split_waveform_kind == "reassign":
            ci = self.data.registered_reassign_channel_index
        for sl, data in self.batches(in_unit, waveform_kind=self.split_waveform_kind):
            unit.residual_embed(**data, out=features[sl], waveform_channel_index=ci)
        features = features[:, : self.dpc_split_kw.rank].numpy(force=True)
        return in_unit_full, in_unit, features

    def dpc_split_unit(self, unit_id):
        """
        Updates state by adding new models and updating labels etc after splitting a unit.

        Returns
        -------
        list of new IDs to split
        """
        # invariant: maintains contiguous label space of big-enough units
        unit = self[unit_id]
        in_unit_full, in_unit, features = self.split_features(unit_id)
        if features is None:
            return 0, []
        if in_unit_full.numel() <= self.min_cluster_size:
            return 0, []

        # we may have duplicate features
        features_uniq, inverse = np.unique(features, axis=0, return_inverse=True)

        try:
            split_labels = density.density_peaks_clustering(
                features_uniq,
                sigma_local=self.dpc_split_kw.sigma_local,
                n_neighbors_search=self.dpc_split_kw.n_neighbors_search,
                remove_clusters_smaller_than=self.min_cluster_size,
                radius_search=self.dpc_split_kw.radius_search,
            )
        except ValueError as e:
            print(e)
            return 0, []
        del features

        # handle duplicates
        split_labels_orig = split_labels = split_labels[inverse]

        # -- deal with relabeling
        split_units, counts = np.unique(split_labels, return_counts=True)
        n_split_full = split_units.size
        counts = counts[split_units >= 0]
        assert (counts >= self.min_cluster_size).all()
        split_units = split_units[split_units >= 0]
        n_split = split_units.size

        # case 1: single-unit outlier removal. re-fit but don't re-split.
        if n_split_full - 1 == n_split == 1:
            if self.dpc_split_kw.allow_single_cluster_outlier_removal:
                unit.needs_fit = True
                self.labels[in_unit_full] = -1
                self.labels[in_unit[split_labels >= 0]] = unit_id
                return 0, []

        # case 0: nothing happened.
        if n_split <= n_split_full <= 1:
            return 0, []

        # in all cases below, we want to re-fit this unit
        unit.needs_fit = True

        # case 2: something legitimately took place.
        # here, split_unit 0 retains label unit_id. split units >=1 get new labels.
        assert n_split in (n_split_full, n_split_full - 1)
        assert n_split > 1
        assert split_units[0] == 0

        if not self.dpc_split_kw.reassign_within_split:
            with self.labels_lock:
                self.labels[in_unit_full] = -1
                new_unit_ids = (
                    unit_id,
                    *(
                        self.labels.max()
                        + torch.arange(1, n_split, dtype=self.labels.dtype)
                    ),
                )
                for split_label, new_label in zip(split_units, new_unit_ids):
                    in_split = in_unit[split_labels == split_label]
                    self.labels[in_split] = new_label
            return len(new_unit_ids) - 1, new_unit_ids

        # reassign within units
        new_units = []
        for j, label in enumerate(split_units):
            u = InterpUnit(
                do_interp=False,
                **self.unit_kw,
            )
            inu = in_unit[split_labels == label]
            inu, train_data = self.get_training_data(
                unit_id=None,
                waveform_kind="original",
                in_unit=inu,
                sampling_method=self.sampling_method,
            )
            u.fit_center(**train_data, show_progress=False)
            new_units.append(u)
        divergences = self.reassignment_divergences(
            which_spikes=in_unit_full,
            units=new_units,
            show_progress=False,
            exclude_above=self.match_threshold,
        )
        split_labels = sparse_reassign(divergences)
        kept = np.flatnonzero(split_labels >= 0)

        # if reassign kills everything, just keep the state before reassignment
        if not kept.size:
            with self.labels_lock:
                self.labels[in_unit_full] = -1
                new_unit_ids = (
                    unit_id,
                    *(
                        self.labels.max()
                        + torch.arange(1, n_split, dtype=self.labels.dtype)
                    ),
                )
                for split_label, new_label in zip(split_units, new_unit_ids):
                    in_split = in_unit[split_labels_orig == split_label]
                    self.labels[in_split] = new_label
            return len(new_unit_ids) - 1, new_unit_ids

        split_units, counts = np.unique(split_labels[kept], return_counts=True)
        split_units = split_units[counts >= self.min_cluster_size]
        n_split = split_units.size
        if n_split <= 1:
            return 0, []

        with self.labels_lock:
            self.labels[in_unit_full] = -1
            new_unit_ids = (
                unit_id,
                *(
                    self.labels.max()
                    + torch.arange(1, n_split, dtype=self.labels.dtype)
                ),
            )
            for split_label, new_label in zip(split_units, new_unit_ids):
                in_split = in_unit_full[split_labels == split_label]
                self.labels[in_split] = new_label

        return len(new_unit_ids) - 1, new_unit_ids

    def kmeanspp(
        self,
        unit_id,
        sampling_method="time_amp_reweighted",
        n_clust=5,
        n_iter=0,
        seed_with="mean",
        drop_prop=0.02,
    ):
        in_unit, data = self.get_training_data(
            unit_id,
            n=None,
            in_unit=None,
            waveform_kind=self.split_waveform_kind,
            sampling_method=None,
        )
        n_clust = min(n_clust, in_unit.numel() // self.min_cluster_size)
        waveforms = self[unit_id].impute(
            data["times"],
            data["waveforms"],
            data["waveform_channels"],
            data["waveform_channel_index"],
            imputation_kind=self.imputation_kind,
            padded_registered_geom=self.data.padded_registered_geom,
            valid_only=True,
        )

        # pick centroids and reassign imputed wfs
        n = len(waveforms)
        centroid_ixs = []
        dists = torch.full(
            (n,), torch.inf, dtype=waveforms.dtype, device=waveforms.device
        )
        assignments = torch.zeros((n,), dtype=torch.long, device=self.labels.device)
        err_info = f"{n=} {waveforms.shape=}"
        for j in range(n_clust):
            if j == 0:
                if seed_with == "random":
                    newix = self.rg.integers(n)
                elif seed_with == "mean":
                    newix = (
                        (waveforms - waveforms.mean(0))
                        .square_()
                        .sum(1)
                        .argmax()
                        .numpy(force=True)
                        .item()
                    )
                else:
                    assert False
            else:
                p = torch.nan_to_num(dists)
                p = p / p.sum()
                p = p.numpy(force=True)
                if not np.isclose(p.sum(), 1.0):
                    print(f"bad {p.sum()=}")
                    print(f"{j=}")
                    print(f"{dists=} {dists.min()=} {dists.max()=}")
                    print(f"{dists.shape=} {dists[:5]=}")
                    print(f"{waveforms[0]=}")
                    print(f"{centroid_ixs=}")
                    print(f"{waveforms[centroid_ixs]=}")
                    print(f"{torch.isnan(waveforms).to(torch.float).mean()=}")
                    print(f"{torch.isinf(waveforms).to(torch.float).mean()=}")
                    print(f"{torch.isnan(waveforms[centroid_ixs]).to(torch.float).mean()=}")
                    print(f"{torch.isinf(waveforms[centroid_ixs]).to(torch.float).mean()=}")
                    print(err_info)
                    p = np.full_like(p, 1.0 / p.size)
                newix = self.rg.choice(n, p=p)
            centroid_ixs.append(newix)
            curcent = waveforms[newix][None]
            newdists = (waveforms - curcent).square_().sum(1)
            closer = newdists < dists
            assignments[closer] = j
            dists[closer] = newdists[closer]

        e = None
        if n_iter:
            e = F.one_hot(assignments, num_classes=n_clust).to(waveforms)
            centroids = (e / e.sum(0)).T @ waveforms
            dists = torch.cdist(waveforms, centroids).square_()
            # try:
            for i in range(n_iter):
                # update responsibilities, n x k
                # err_str = ""
                e = F.softmax(-0.5 * dists, dim=1)
                # err_str += "\n" + (f"{i=} aa {e.shape=} {e.sum(0)=} {e.mean(0)=}")
                # err_str += "\n" + (f"{i=} ab {e.shape=} {e.sum(0)=} {e.mean(0)=}")

                # delete too-small centroids
                # err_str += "\n" + (f"{i=} ba {e.shape=} {e.sum(0)=} {e.mean(0)=}")
                if drop_prop is not None:
                    e = e[:, e.mean(0) >= drop_prop]
                # err_str += "\n" + (f"{i=} bb {e.shape=} {e.sum(0)=} {e.mean(0)=}")
                e = e.div_(e.sum(0))
                # err_str += "\n" + (f"{i=} bc {e.shape=} {e.sum(0)=} {e.mean(0)=}")

                # update centroids
                centroids = e.T @ waveforms
                # err_str += "\n" + (f"{i=} {centroids.shape=}")
                # dists = waveforms[:, None, :] - centroids[None, :, :]
                # err_str += "\n" + (f"{i=} {dists.shape=}")
                # dists = dists.square_().sum(2)
                dists = torch.cdist(waveforms, centroids).square_()
                # err_str += "\n" + (f"{i=} {dists.shape=}")
                assignments = torch.argmin(dists, 1)
                if e.shape[1] == 1:
                    break
            # except:
            #     print()
            #     print(f"{torch.isnan(waveforms).to(torch.float).mean()=}")
            #     print(f"{torch.isinf(waveforms).to(torch.float).mean()=}")
            #     centroids = waveforms[centroid_ixs]
            #     print(f"{torch.isnan(centroids).to(torch.float).mean()=}")
            #     print(f"{torch.isinf(centroids).to(torch.float).mean()=}")
            #     print(f"{centroids=}")
            #     print(f"{centroids.min()=}")
            #     print(f"{centroids.max()=}")
            #     print(f"{waveforms.min()=}")
            #     print(f"{waveforms.max()=}")
            #     print(f"{waveforms[10]=}")
            #     print(f"{waveforms[22]=}")
            #     print(f"{waveforms.shape=} {centroids.shape=}")
            #     dists = torch.cdist(waveforms[None], centroids[None])[0]
            #     print(f"yy {dists=} {torch.isnan(dists).any()=} {torch.isinf(dists.any())=}")
            #     print(f"{dists.shape=} {dists.min()=} {dists.max()=}")
            #     print(err_str)
            #     raise

        return in_unit, assignments.to(in_unit), e

    def constrain_split_centroids(
        self, unit_id, in_unit, sub_labels, weights=None, inherit_chans=True
    ):
        ids = torch.unique(sub_labels)
        ids = ids[ids >= 0]
        new_units = []

        # fit sub-units
        chan_kw = {}
        if inherit_chans:
            chan_kw = dict(
                channels=self[unit_id].channels,
                max_channel=self[unit_id].max_channel,
            )
        alive_labels = np.full_like(sub_labels, -1)
        cur_ix = 0
        for j, label in enumerate(ids):
            u = InterpUnit(
                do_interp=False,
                **self.unit_kw,
            )
            inu = in_unit[sub_labels == label]
            w = None
            if weights is not None:
                w = weights[sub_labels == label, j]
            inu, train_data = self.get_training_data(
                unit_id=None,
                waveform_kind="original",
                in_unit=inu,
                sampling_method=self.sampling_method,
            )
            try:
                u.fit_center(**train_data, show_progress=False, padded_geom=self.data.padded_registered_geom, weights=w, **chan_kw)
                new_units.append(u)
                alive_labels[sub_labels == label] = cur_ix
                cur_ix += 1
            except ValueError:
                continue

        # this is alive_label, unit pair
        ju = [(j, u) for j, u in enumerate(new_units) if u.n_chans_unit]

        # sub-merge
        kind = self.merge_metric
        min_overlap = self.min_overlap
        subset_channel_index = None
        if self.merge_on_waveform_radius:
            subset_channel_index = self.data.registered_reassign_channel_index
        nu = len(new_units)
        divergences = torch.full((nu, nu), torch.nan)
        for i, ua in ju:
            for j, ub in ju:
                if i == j:
                    divergences[i, j] = 0
                    continue
                divergences[i, j] = ua.divergence(
                    ub,
                    kind=kind,
                    min_overlap=min_overlap,
                    subset_channel_index=subset_channel_index,
                )

        dists = self.merge_sym_function(divergences, divergences.T)
        dists = dists.numpy(force=True)
        valid = np.isfinite(dists)
        if not valid.all():
            dists[np.logical_not(valid)] = dists[valid].max() + 10
        d = dists[np.triu_indices(dists.shape[0], k=1)]
        Z = linkage(d, method=self.merge_linkage)
        new_labels = fcluster(Z, self.zip_threshold, criterion="distance")
        new_labels -= 1

        _, merge_labels = np.unique(new_labels[alive_labels], return_inverse=True)

        labels = np.where(
            alive_labels >= 0,
            merge_labels,
            -1,
        )
        return labels

    def kmeans_split(self, verbose=False, n_threads=0):
        assert n_threads == 0, "Need to lock rng access"
        n_new = 0
        threaded = bool(n_threads)
        if not threaded:
            for unit_id in tqdm(self.unit_ids(), desc="kmeans split"):
                n_new_unit, newids = self.kmeans_split_unit(unit_id)
                if verbose and newids:
                    print(f"{unit_id=} {newids=}")
                n_new += n_new_unit
        else:
            jobs = self.unit_ids()

            def job(unit_id):
                return self.kmeans_split_unit(unit_id)

            results = joblib.Parallel(
                n_jobs=n_threads,
                backend="threading",
                return_as="generator",
            )(joblib.delayed(job)(u) for u in jobs)
            results = tqdm(results, desc="kmeans split", total=len(jobs))
            for n_new_unit, newids in results:
                if verbose and newids:
                    print(f"{unit_id=} {newids=}")
                n_new += n_new_unit

        print(f"kmeans split broke off {n_new} new units.")

    def kmeans_split_unit(self, unit_id):
        (in_unit_full,) = torch.nonzero(self.labels == unit_id, as_tuple=True)
        in_unit, split_labels, weights = self.kmeanspp(unit_id, n_clust=5, n_iter=50)
        split_units, split_labels = torch.unique(split_labels, return_inverse=True)
        if split_units.numel() <= 1:
            return 0, []
        split_labels_orig = split_labels = self.constrain_split_centroids(
            unit_id, in_unit, split_labels, weights=weights
        )

        split_units, counts = np.unique(split_labels, return_counts=True)
        n_split_full = split_units.size
        valid = np.logical_and(split_units >= 0, counts >= self.min_cluster_size)
        counts = counts[valid]
        split_units = split_units[valid]
        n_split = split_units.size

        # case 1: single-unit outlier removal. re-fit but don't re-split.
        if n_split_full >= n_split == 1:
            if self.dpc_split_kw.allow_single_cluster_outlier_removal:
                self[unit_id].needs_fit = True
                self.labels[in_unit_full] = -1
                self.labels[in_unit[split_labels >= 0]] = unit_id
                return 0, []

        # case 0: nothing happened.
        assert n_split <= n_split_full
        if n_split <= n_split_full <= 1:
            return 0, []

        # in all cases below, we want to re-fit this unit
        self[unit_id].needs_fit = True

        # case 2: something legitimately took place.
        # here, split_unit 0 retains label uid. split units >=1 get new labels.
        assert n_split > 1, f"{n_split=} {n_split_full=}"

        if not self.dpc_split_kw.reassign_within_split:
            with self.labels_lock:
                self.labels[in_unit_full] = -1
                new_unit_ids = (
                    unit_id,
                    *(
                        self.labels.max()
                        + torch.arange(1, n_split, dtype=self.labels.dtype)
                    ),
                )
                for split_label, new_label in zip(split_units, new_unit_ids):
                    in_split = in_unit[split_labels == split_label]
                    self.labels[in_split] = new_label
            return len(new_unit_ids) - 1, new_unit_ids

        # reassign within units
        new_units = []
        for j, label in enumerate(split_units):
            u = InterpUnit(
                do_interp=False,
                **self.unit_kw,
            )
            inu = in_unit[split_labels == label]
            inu, train_data = self.get_training_data(
                unit_id=None,
                waveform_kind="original",
                in_unit=inu,
                sampling_method=self.sampling_method,
            )
            u.fit_center(**train_data, show_progress=False, padded_geom=self.data.padded_registered_geom)
            new_units.append(u)
        divergences = self.reassignment_divergences(
            which_spikes=in_unit_full,
            units=new_units,
            show_progress=False,
            exclude_above=self.match_threshold,
        )
        split_labels = sparse_reassign(divergences)
        kept = np.flatnonzero(split_labels >= 0)

        # if reassign kills everything, just keep the state before reassignment
        if not kept.size:
            with self.labels_lock:
                self.labels[in_unit_full] = -1
                new_unit_ids = (
                    unit_id,
                    *(
                        self.labels.max()
                        + torch.arange(1, n_split, dtype=self.labels.dtype)
                    ),
                )
                for split_label, new_label in zip(split_units, new_unit_ids):
                    in_split = in_unit[split_labels_orig == split_label]
                    self.labels[in_split] = new_label
            return len(new_unit_ids) - 1, new_unit_ids

        split_units, counts = np.unique(split_labels[kept], return_counts=True)
        split_units = split_units[counts >= self.min_cluster_size]
        n_split = split_units.size
        if n_split <= 1:
            return 0, []

        with self.labels_lock:
            self.labels[in_unit_full] = -1
            new_unit_ids = (
                unit_id,
                *(
                    self.labels.max()
                    + torch.arange(1, n_split, dtype=self.labels.dtype)
                ),
            )
            for split_label, new_label in zip(split_units, new_unit_ids):
                in_split = in_unit_full[split_labels == split_label]
                self.labels[in_split] = new_label
        return len(new_unit_ids) - 1, new_unit_ids

    def parcellate(self):
        unit_ids_to_split = list(self.unit_ids())
        n_orig = len(unit_ids_to_split)
        n_splits = 0

        for unit_id in unit_ids_to_split:
            n_splits += self.parcellate_unit(unit_id)

        self.cleanup()

    def parcellate_unit(self, unit_id):
        (in_unit_full,) = torch.nonzero(self.labels == unit_id, as_tuple=True)
        spike_chans = self.data.spike_static_channels[in_unit_full].numpy(force=True)
        unique_neighbs, inverse = np.unique(spike_chans, axis=0, return_inverse=True)
        n_uniq, _ = ushape = unique_neighbs.shape
        if n_uniq == 1:
            return

        denoms = (unique_neighbs < self.data.n_chans_full).sum(1)
        overlaps = np.zeros((n_uniq, n_uniq))
        for i in range(n_uniq):
            target = unique_neighbs[i]
            target = target[target < self.data.n_chans_full]
            iolaps = np.isin(unique_neighbs.ravel(), target).reshape(ushape)
            overlaps[i, :] = iolaps.sum(1) / denoms[i]
        overlaps = np.maximum(overlaps, overlaps.T)

        dists = 1 - overlaps
        d = dists[np.triu_indices(n_uniq, k=1)]
        Z = linkage(d, method="complete")
        threshold = (
            1 - self.min_overlap * self.data.n_chans_waveform / self.data.n_chans_full
        )
        uniq_labels = fcluster(Z, threshold, criterion="distance")

        # regroup
        ids = np.unique(uniq_labels)
        if ids.size == 1:
            return 0

        if unit_id in self:
            self[unit_id].needs_fit = True
        split_labels = uniq_labels[inverse]
        self.labels[in_unit_full] = -1
        new_unit_ids = (
            unit_id,
            *(self.labels.max() + torch.arange(1, ids.size, dtype=self.labels.dtype)),
        )
        for split_label, new_label in zip(ids, new_unit_ids):
            in_split = in_unit_full[split_labels == split_label]
            self.labels[in_split] = new_label
        return ids.size - 1

    def zipper_split(self):
        n_new = 0
        self._zipper_parents = {}
        for unit_id in tqdm(self.unit_ids(), desc="Zipper split"):
            n_new += self.zipper_split_unit(unit_id)
        print(f"Zipper split broke off {n_new} new units.")
        self.m_step()

    def zipper_split_unit(self, unit_id):
        unit = self[unit_id]
        in_unit = in_unit_full = np.flatnonzero(self.labels == unit_id)

        times = self.data.times_seconds[in_unit].numpy(force=True)
        amps = np.nan_to_num(self.data.get_static_amp_vecs(in_unit)).ptp(1)
        z = np.c_[times, amps]
        z /= mad(z, axis=0, keepdims=True)
        split_labels = density.density_peaks_clustering(
            z,
            sigma_local=0.5,
            sigma_regional=1.0,
            min_bin_size=0.05,
            n_neighbors_search=self.dpc_split_kw.n_neighbors_search,
            remove_clusters_smaller_than=self.min_cluster_size,
            return_extra=False,
        )

        # prevent super oversplitting by checking centroid distances
        ids = np.unique(split_labels)
        ids = ids[ids >= 0]
        if ids.size <= 1:
            return 0

        new_units = []
        for label in ids:
            u = InterpUnit(do_interp=False, **self.unit_kw)
            inu = torch.tensor(in_unit[np.flatnonzero(split_labels == label)])
            inu, train_data = self.get_training_data(
                unit_id=None,
                in_unit=inu,
                sampling_method=self.sampling_method,
            )
            u.fit_center(**train_data, show_progress=False)
            new_units.append(u)
        kind = self.merge_metric
        min_overlap = self.min_overlap
        subset_channel_index = None
        if self.merge_on_waveform_radius:
            subset_channel_index = self.data.registered_reassign_channel_index
        nu = len(new_units)
        divergences = torch.full((nu, nu), torch.nan)
        for i, ua in enumerate(range(nu)):
            for j, ub in enumerate(range(nu)):
                if ua == ub:
                    divergences[i, j] = 0
                    continue
                divergences[i, j] = new_units[ua].divergence(
                    new_units[ub],
                    kind=kind,
                    min_overlap=min_overlap,
                    subset_channel_index=subset_channel_index,
                )
        dists = divergences.numpy(force=True)
        dists = np.maximum(dists, dists.T)

        dists[np.isinf(dists)] = dists[np.isfinite(dists)].max() + 10
        assert np.isfinite(dists).all(), f"{dists=}"
        d = dists[np.triu_indices(dists.shape[0], k=1)]
        Z = linkage(d, method=self.merge_linkage)
        new_labels = fcluster(Z, self.zip_threshold, criterion="distance")
        new_labels -= 1  # why do they do this...
        kept = split_labels >= 0
        split_labels[kept] = new_labels[split_labels[kept]]

        # -- deal with relabeling
        split_units, counts = np.unique(split_labels, return_counts=True)
        n_split_full = split_units.size
        counts = counts[split_units >= 0]
        assert (counts >= self.min_cluster_size // 2).all()
        split_units = split_units[split_units >= 0]
        n_split = split_units.size
        # case 0: nothing happened.
        if n_split <= 1:
            return 0  # , []

        # below, we want to re-fit this unit
        unit.needs_fit = True

        # case 2: something legitimately took place.
        # here, split_unit 0 retains label uid. split units >=1 get new labels.
        assert n_split in (n_split_full, n_split_full - 1)
        assert n_split > 1
        assert split_units[0] == 0
        self.labels[in_unit_full] = -1
        new_unit_ids = (
            unit_id,
            *(self.labels.max() + torch.arange(1, n_split, dtype=self.labels.dtype)),
        )
        for split_label, new_label in zip(split_units, new_unit_ids):
            self._zipper_parents[self.normalize_key(new_label)] = self.normalize_key(
                unit_id
            )
            in_split = in_unit[split_labels == split_label]
            self.labels[in_split] = new_label
        return len(new_unit_ids) - 1  # , new_unit_ids

    def continuity_split(self):
        if not self.do_interp:
            return

        n_new = 0
        for unit_id in tqdm(self.unit_ids(), desc="Continuity split"):
            n_new += self.continuity_split_unit(unit_id)
        print(f"Continuity split broke off {n_new} new units.")
        self.m_step()

    def continuity_split_unit(self, unit_id):
        if not self.do_interp:
            return {}

        unit = self[unit_id]
        if unit.interp.grid_fitted.sum() <= 1:
            return []

        times = unit.interp.grid.squeeze()
        times = times[unit.interp.grid_fitted]
        means = unit.get_means(times).reshape(len(times), -1)
        l2s = means.square().sum(1)

        if self.continuity_split_kwargs.scaled:
            dots = (means[:, None, :] * means[None, :, :]).sum(2)
            scalings = (dots + unit.inv_lambda).div_(l2s + unit.inv_lambda)
            scalings = scalings.clip_(unit.scale_clip_low, unit.scale_clip_high)
        else:
            scalings = torch.ones_like(l2s[:, None] + l2s[None, :])
        dists = (
            means[:, None]
            .sub(scalings[:, :, None] * means[None])
            .square()
            .sum(2)
            .div(l2s)
        )

        dists = dists.numpy(force=True)
        dists = np.maximum(dists, dists.T)
        d = dists[np.triu_indices(len(dists), k=1)]
        Z = linkage(d, method="complete")
        split_time_labels = fcluster(
            Z, self.continuity_split_kwargs.threshold, criterion="distance"
        )
        split_time_labels -= 1  # start at 0, not 1... what is this, Matlab?

        split_units = np.unique(split_time_labels)
        assert split_units[0] == 0
        n_split = split_units.size
        if n_split <= 1:
            return 0

        # assign spikes to nearest time points
        (in_unit,) = torch.nonzero(self.labels == unit_id, as_tuple=True)
        spike_times = self.data.times_seconds[in_unit]
        best_time_ix = (spike_times[:, None] - times[None]).abs().argmin(1)
        split_labels = split_time_labels[best_time_ix.numpy(force=True)]

        # check for size.
        split_units, split_counts = np.unique(split_labels, return_counts=True)
        big_enough = split_counts > self.min_cluster_size
        split_units = split_units[big_enough]
        n_split = split_units.size
        if n_split <= 1:
            return 0
        split_labels[np.logical_not(np.isin(split_labels, split_units))] = -1

        unit.needs_fit = True
        self.labels[in_unit] = -1
        new_unit_ids = (unit_id,)
        if n_split > 1:
            new_unit_ids = (
                *new_unit_ids,
                *(
                    self.labels.max()
                    + torch.arange(1, n_split, dtype=self.labels.dtype)
                ),
            )
        for split_label, new_label in zip(split_units, new_unit_ids):
            in_split = in_unit[split_labels == split_label]
            self.labels[in_split] = new_label
        return n_split - 1

    def unit_channel_overlaps(self, units_a=None, units_b=None):
        units = self.unit_ids()
        if units_a is None:
            units_a = units
        if units_b is None:
            units_b = units
        different = not torch.equal(units_a, units_b)
        masks_a = torch.zeros((len(units_a), len(self.data.registered_geom)))
        masks_b = masks_a
        if different:
            masks_b = torch.zeros((len(units_b), len(self.data.registered_geom)))
        for j, u in enumerate(units_a):
            masks_a[j, self[u].channels_valid] = 1.0
        if different:
            for j, u in enumerate(units_b):
                masks_b[j, self[u].channels_valid] = 1.0
        overlaps = masks_a @ masks_b.T
        overlaps /= masks_a.sum(1, keepdim=True)  # IoA
        return overlaps

    def central_divergences(
        self, units_a=None, units_b=None, kind=None, min_overlap=0.1, n_threads=0
    ):
        if kind is None:
            kind = self.merge_metric
        subset_channel_index = None
        if self.merge_on_waveform_radius:
            subset_channel_index = self.data.registered_reassign_channel_index
        if min_overlap is None:
            min_overlap = 1.0 - self.merge_threshold
        units = self.unit_ids()
        if units_a is None:
            units_a = units
        if units_b is None:
            units_b = units
        nua = len(units_a)
        nub = len(units_b)
        divergences = torch.full((nua, nub), torch.inf)
        divergences.diagonal().fill_(0.0)
        overlaps = self.unit_channel_overlaps(units_a, units_b).numpy(force=True)
        valid_pairs = [np.flatnonzero((o >= min_overlap) & (o > 0)) for o in overlaps]

        if not n_threads:
            for i, ua in enumerate(units_a):
                for j in valid_pairs[i]:
                    ub = units_b[j]
                    if ua == ub:
                        divergences[i, j] = 0
                        continue
                    divergences[i, j] = self[ua].divergence(
                        self[ub],
                        kind=kind,
                        min_overlap=min_overlap,
                        subset_channel_index=subset_channel_index,
                    )
            return divergences

        jobs = list(enumerate(units_a))

        def job(i, ua):
            ca = self[ua].channels_valid
            for j in valid_pairs[i]:
                ub = units_b[j]
                if ua == ub:
                    divergences[i, j] = 0
                    continue
                if torch.isin(self[ub].channels_valid, ca).sum() < (
                    self.merge_threshold * ca.numel()
                ):
                    continue
                divergences[i, j] = self[ua].divergence(
                    self[ub],
                    kind=kind,
                    min_overlap=min_overlap,
                    subset_channel_index=subset_channel_index,
                )

        results = joblib.Parallel(
            n_jobs=n_threads, backend="threading", return_as="generator"
        )(joblib.delayed(job)(*a) for a in jobs)
        results = tqdm(results, total=len(jobs), desc="pairwise")
        for _ in results:
            pass
        return divergences

    def unit_bimodalities(
        self,
        masked=True,
        weighted=True,
        mask_radius_s=5.0,
        n_threads=0,
        compute_mask=None,
    ):
        unit_ids = self.unit_ids()
        nu = len(unit_ids)

        scores = np.full((nu, nu), np.inf)
        np.fill_diagonal(scores, 0.0)
        memo = {}
        for i, ua in enumerate(unit_ids):
            (in_a,) = torch.nonzero(self.labels == ua, as_tuple=True)
            if masked:
                times_a = self.data.times_seconds[in_a][:, None]
                kdtree_a = KDTree(times_a.numpy(force=True))
                memo[self.normalize_key(ua)] = in_a.numpy(force=True), kdtree_a
            else:
                memo[self.normalize_key(ua)] = in_a.numpy(force=True), None

        for i, ua in enumerate(unit_ids):
            for j, ub in enumerate(unit_ids):
                if j <= i:
                    continue
                if compute_mask is not None:
                    if not compute_mask[i, j]:
                        continue

                in_a, kdtree_a = memo[self.normalize_key(ua)]
                in_b, kdtree_b = memo[self.normalize_key(ub)]

                if masked:
                    a_matched = kdtree_b.query(
                        kdtree_a.data, distance_upper_bound=mask_radius_s
                    )
                    a_matched = np.isfinite(a_matched[0])
                    b_matched = kdtree_a.query(
                        kdtree_b.data, distance_upper_bound=mask_radius_s
                    )
                    b_matched = np.isfinite(b_matched[0])
                    in_a = in_a[a_matched]
                    in_b = in_b[b_matched]

                na = in_a.size
                nb = in_b.size
                if min(na, nb) < 2:
                    continue
                ntot = na + nb

                which = np.concatenate((in_a, in_b))
                order = np.argsort(which)
                which = which[order]
                if weighted:
                    sample_weights = np.zeros(which.shape)
                    sample_weights[:na] = (nb / ntot) / 0.5
                    sample_weights[na:] = (na / ntot) / 0.5
                    sample_weights = sample_weights[order]
                else:
                    sample_weights = np.ones(which.shape)

                # reassignment scores between these two units
                badness = self.reassignment_divergences(
                    which_spikes=torch.from_numpy(which).to(self.labels),
                    unit_ids=[ua, ub],
                    show_progress=False,
                )
                # replace sparse zeros with 1s (explicit 0s are cool though)
                tmp_dense = np.full(badness.shape, np.inf)
                tmp_dense[badness.coords] = badness.data
                tmp_dense = np.nan_to_num(tmp_dense, nan=1.0, posinf=1.0, copy=False)
                bad_a, bad_b = tmp_dense
                dbad = bad_a - bad_b
                unique_dbad, inverse = np.unique(dbad, return_inverse=True)

                weights = np.zeros(unique_dbad.shape)
                np.add.at(weights, inverse, sample_weights)
                score_ab = smoothed_dipscore_at(
                    0.0, unique_dbad, weights, dipscore_only=True
                )
                scores[i, j] = scores[j, i] = score_ab

        return scores

    def merge(self, n_threads=0):
        merge_dists = self.central_divergences(
            kind=self.merge_metric,
            # min_overlap=self.min_overlap,
            n_threads=n_threads,
        )
        merge_dists = self.merge_sym_function(merge_dists, merge_dists.T)
        merge_dists = merge_dists.numpy(force=True)

        if self.merge_with_bimodality:
            to_check = np.isfinite(merge_dists)
            bimodalities = self.unit_bimodalities(compute_mask=to_check)
            # change bimodality so that thresholds match
            bimodalities *= self.merge_threshold / self.bimodality_threshold
            merge_dists = np.maximum(bimodalities, merge_dists)

        valid = np.isfinite(merge_dists)
        merge_dists[np.logical_not(valid)] = merge_dists[valid].max() + 10
        d = merge_dists[np.triu_indices(merge_dists.shape[0], k=1)]
        Z = linkage(d, method=self.merge_linkage)
        new_labels = fcluster(Z, self.merge_threshold, criterion="distance")
        new_labels -= 1
        unique_new_labels = np.unique(new_labels)
        print(f"Merge: {merge_dists.shape[0]} -> {unique_new_labels.size}")

        # update state
        self.update_labels(
            self.unit_ids(),
            torch.from_numpy(new_labels).to(self.labels),
        )
        self.order_by_depth()

    def all_reassignment_divergences(
        self,
        show_progress=True,
        kind=None,
        n_threads=1,
        exclude_above=None,
    ):
        if kind is None:
            kind = self.reassign_metric

        inds_units = [(j, self[uid]) for j, uid in enumerate(self.unit_ids())]
        pool = joblib.Parallel(n_threads, backend="threading", return_as="generator")
        n_batches = int(np.ceil(self.data.n_spikes / self.batch_size))

        @joblib.delayed
        def job(j, unit, sl, times, waveforms, waveform_channels):
            overlaps, rel_ix = unit.overlaps(waveform_channels)
            (which,) = torch.nonzero(overlaps >= self.min_overlap, as_tuple=True)
            if not which.numel():
                return None, None, None

            overlaps = overlaps[which]
            rel_ix = rel_ix[which]
            _, _, badnesses = unit.spike_badnesses(
                times=times[which],
                waveforms=waveforms[which],
                waveform_channels=waveform_channels[which],
                overlaps=overlaps,
                rel_ix=rel_ix,
                kinds=(kind,),
            )
            badnesses = badnesses[kind]

            keep = slice(None)
            if exclude_above is not None:
                (keep,) = torch.nonzero(badnesses <= exclude_above, as_tuple=True)
                if not keep.size:
                    return None, None, None

            return j, sl.start + which[keep].numpy(force=True), badnesses[keep].numpy(force=True)

        ii = []
        jj = []
        values = []
        import itertools
        jobs = self.all_batches(waveform_kind="reassign")
        jobs = itertools.product(jobs, inds_units)
        # for sl, data in tqdm(self.all_batches(waveform_kind="reassign"), desc="Reassign batches", total=n_batches):
        #     for j, which, results in pool(job(*ju, sl, **data) for ju in inds_units):
        jobs = pool(
            job(*ju, sl, **data) for (sl, data), ju in jobs
        )
        jobs = tqdm(jobs, desc="Reassign", total=n_batches * len(inds_units))
        for j, which, results in jobs:
            ii.append(np.broadcast_to(np.array([j]), which.shape))
            jj.append(which)
            values.append(results)

        me = threading.get_ident()
        need_alloc = me not in self._reas_bufs
        nout = sum(v.size for v in values)
        if not need_alloc:
            if nout > self._reas_bufs[me][0].size:
                need_alloc = True
                del self._reas_bufs[me]
        if need_alloc:
            nalloc = int(np.ceil(nout * 1.25))
            vout = np.empty(nalloc, dtype=dtype)
            iiout = np.empty(nalloc, dtype=np.int32)
            jjout = np.empty(nalloc, dtype=np.int32)
            self._reas_bufs[me] = vout, iiout, jjout
        vout, iiout, jjout = self._reas_bufs[me]
        if nout:
            values = np.concatenate(values, out=vout[:nout])
            ii = np.concatenate(ii, out=iiout[:nout])
            jj = np.concatenate(jj, out=jjout[:nout])
            divergences = coo_array((values, (ii, jj)), dtype=dtype, shape=shape)
        else:
            divergences = coo_array(shape, dtype=dtype)

        return divergences


    def reassignment_divergences(
        self,
        which_spikes=None,
        unit_ids=None,
        units=None,
        show_progress=True,
        n_threads=0,
        exclude_above=None,
        kind=None,
        single=False,
    ):
        if unit_ids is None and units is None:
            unit_ids = self.unit_ids()
        if units is None:
            units = [self[uid] for uid in unit_ids]
        if kind is None:
            kind = self.reassign_metric
        nu = len(units)

        subsampling = which_spikes is not None
        if subsampling:
            n_spikes = which_spikes.numel()
        else:
            n_spikes = self.data.n_spikes
            which_spikes = slice(None)

        dtype = self.data.original_tpca_embeds.dtype
        dtype = str(dtype).split(".")[-1]
        shape = (nu, n_spikes)
        ii = []
        jj = []
        values = []

        if show_progress:
            units = tqdm(units, desc="Spike divergences", **tqdm_kw)

        static_chans = self.data.reassign_static_channels[which_spikes]
        if n_threads == 0:
            for j, unit in enumerate(units):
                overlaps, rel_ix = unit.overlaps(static_chans)
                (which,) = torch.nonzero(overlaps >= self.min_overlap, as_tuple=True)
                if not which.numel():
                    continue
                overlaps = overlaps[which]
                rel_ix = rel_ix[which]
                batch_indices = which = which.numpy(force=True)
                if subsampling:
                    batch_indices = which_spikes[which]

                results = np.zeros(which.shape, dtype=dtype)
                for sl, batch in self.batches(batch_indices, waveform_kind="reassign"):
                    _, _, res = unit.spike_badnesses(
                        **batch,
                        overlaps=overlaps[sl],
                        rel_ix=rel_ix[sl],
                        kinds=(kind,),
                    )
                    results[sl] = res[kind].numpy(force=True)
                    # divergences[j, which[sl]] = res[kind].numpy(force=True)
                keep = slice(None)
                if exclude_above is not None:
                    keep = np.flatnonzero(results <= exclude_above)
                    if not keep.size:
                        continue
                jj.append(which[keep])
                ii.append(np.broadcast_to(np.array([j]), jj[-1].shape))
                values.append(results[keep])
        else:
            import joblib

            def reas_job(j, unit):
                # j, unit = j__unit
                overlaps, rel_ix = unit.overlaps(static_chans)
                (which,) = torch.nonzero(overlaps >= self.min_overlap, as_tuple=True)
                if not which.numel():
                    return None, None, None
                overlaps = overlaps[which]
                rel_ix = rel_ix[which]
                batch_indices = which = which.numpy(force=True)
                if subsampling:
                    batch_indices = which_spikes[which]

                results = np.zeros(which.shape, dtype=dtype)
                rrr = []
                for sl, batch in self.batches(batch_indices, waveform_kind="reassign"):
                    _, _, res = unit.spike_badnesses(
                        **batch,
                        overlaps=overlaps[sl],
                        rel_ix=rel_ix[sl],
                        kinds=(self.reassign_metric,),
                    )
                    rrr.append((sl, res[self.reassign_metric]))
                for sl, res in rrr:
                    results[sl] = res.numpy(force=True)

                keep = slice(None)
                if exclude_above is not None:
                    keep = np.flatnonzero(results <= exclude_above)
                    if not keep.size:
                        return None, None, None
                return j, which[keep], results[keep]

            for j, which, results in joblib.Parallel(
                n_jobs=n_threads,
                backend="threading",
                return_as="generator",
            )(joblib.delayed(reas_job)(jj, uu) for jj, uu in enumerate(units)):
                if j is None:
                    continue
                # divergences[j, which] = results
                ii.append(np.broadcast_to(np.array([j]), which.shape))
                jj.append(which)
                values.append(results)

        me = threading.get_ident()
        need_alloc = me not in self._reas_bufs
        nout = sum(v.size for v in values)
        if not need_alloc:
            if nout > self._reas_bufs[me][0].size:
                need_alloc = True
                del self._reas_bufs[me]
        if need_alloc:
            nalloc = int(np.ceil(nout * 1.25))
            vout = np.empty(nalloc, dtype=dtype)
            iiout = np.empty(nalloc, dtype=np.int32)
            jjout = np.empty(nalloc, dtype=np.int32)
            self._reas_bufs[me] = vout, iiout, jjout
        vout, iiout, jjout = self._reas_bufs[me]
        if nout:
            values = np.concatenate(values, out=vout[:nout])
            ii = np.concatenate(ii, out=iiout[:nout])
            jj = np.concatenate(jj, out=jjout[:nout])
            divergences = coo_array((values, (ii, jj)), dtype=dtype, shape=shape)
        else:
            divergences = coo_array(shape, dtype=dtype)

        return divergences

    def reassignment_weights(
        self,
        which_spikes=None,
        unit_ids=None,
        units=None,
        show_progress=True,
        n_threads=0,
        exclude_above=None,
        kind=None,
        single=False,
        divergences=None,
        max_weight=1e2,
    ):
        div_kind = kind
        if kind == "recipr2":
            div_kind = "1-r^2"
            kind = "recip"
        if divergences is None:
            divergences = self.reassignment_divergences(
                which_spikes=which_spikes,
                unit_ids=unit_ids,
                units=units,
                show_progress=show_progress,
                n_threads=n_threads,
                exclude_above=exclude_above,
                kind=div_kind,
                single=single,
            )

        if "recip" in kind:
            divergences.data.clip(min=1.0 / max_weight, out=divergences.data)
            np.reciprocal(divergences.data, out=divergences.data)

        # convert to torch sparse so we can do a softmax
        coo = torch.from_numpy(divergences.coords[0]), torch.from_numpy(
            divergences.coords[1]
        )
        coo = torch.row_stack(coo)
        weights = torch.sparse_coo_tensor(
            coo,
            torch.from_numpy(divergences.data).to(torch.float),
            size=divergences.shape,
        )
        weights = weights.to(self.device)

        if kind in ("l2", "scaledl2"):
            weights = torch.sparse.softmax(-0.5 * weights, dim=0)
        elif kind == "1-r^2":
            weights = torch.sparse.softmax(-5 * weights, dim=0)
        elif kind == "recip":
            pass
        else:
            assert False
        return weights

    def reassign(
        self, n_threads=0, show_progress=True, verbose=True, return_divergences=False, drop_dups=False
    ):
        divergences = self.reassignment_divergences(
            n_threads=n_threads,
            exclude_above=self.match_threshold,
            show_progress=show_progress,
        )
        divergences_csc, new_labels = sparse_reassign(divergences, None, return_csc=True)

        if drop_dups:
            print("drop dups!")
            for unit_id in np.unique(new_labels):
                in_unit = np.flatnonzero(new_labels == unit_id)
                my_times = self.data.times_samples[in_unit]
                unique_times, counts = np.unique(my_times, return_counts=True)
                viol = np.flatnonzero(counts > 0)
                if not viol.size:
                    continue
                for j in viol:
                    bad_ix = in_unit[my_times == unique_times[j]]
                    divs = divergences_csc[np.full_like(bad_ix, unit_id), bad_ix]
                    best_of_the_bad = divs.min()
                    new_labels[bad_ix[divs > best_of_the_bad]] = -1

        outlier_pct = 100 * (new_labels < 0).mean()
        if verbose:
            print(f"Reassignment marked {outlier_pct:.1f}% of spikes as outliers.")

        new_labels = torch.as_tensor(
            new_labels, dtype=self.labels.dtype, device=self.labels.device
        )
        reas_pct = 100 * (self.labels != new_labels).to(torch.float).mean().numpy(
            force=True
        )
        if verbose:
            print(f"{reas_pct:.1f}% of spikes reassigned")
        self.labels.copy_(new_labels)
        keep_mask = self.cleanup()

        if not return_divergences:
            return outlier_pct, reas_pct, None

        # return responsibilities for caller
        # thing is, we need to re-index the rows after the cleanup
        kept_label_indices = np.flatnonzero(keep_mask.numpy(force=True))
        if kept_label_indices.size < divergences.shape[0]:
            ii, jj = divergences.coords
            ixs = np.searchsorted(kept_label_indices, ii)
            ixs.clip(0, kept_label_indices.size - 1, out=ixs)
            valid = np.flatnonzero(kept_label_indices[ixs] == ii)
            divergences = coo_array(
                (divergences.data[valid], (ixs[valid], jj[valid])),
                shape=(kept_label_indices.size, divergences.shape[1]),
            )

        return outlier_pct, reas_pct, divergences

    def get_indices(self, uid, n=None, in_unit=None, sampling_method=None):
        if n is None:
            n = self.n_spikes_fit
        if sampling_method is None:
            sampling_method = self.sampling_method

        if in_unit is None:
            (in_unit,) = (self.labels == uid).nonzero(as_tuple=True)
        ns = in_unit.numel()
        if ns <= n:
            return in_unit

        if sampling_method == "random":
            which = self.rg.choice(ns, size=n, replace=False)
            which.sort()
        elif sampling_method == "time_amp_reweighted":
            # density ratio
            times = self.data.times_seconds[in_unit].numpy(force=True)
            amps = self.data.amps[in_unit]
            x = np.c_[times / mad(times), amps / mad(amps)]
            dens = density.get_smoothed_densities(x, sigmas=self.sampling_sigma)
            p = np.reciprocal(dens, out=dens)
            p /= p.sum()
            which = self.rg.choice(ns, size=n, p=p, replace=True)
            which.sort()
        else:
            assert False

        in_unit = in_unit[torch.from_numpy(which)]
        return in_unit

    def get_training_data(
        self,
        unit_id,
        n=None,
        in_unit=None,
        waveform_kind="original",
        sampling_method=None,
    ):
        in_unit = self.get_indices(unit_id, n=n, in_unit=in_unit)
        train_data = self.spike_data(in_unit, waveform_kind=waveform_kind)
        # train_data["static_amp_vecs"] = self.data.get_static_amp_vecs(
<<<<<<< HEAD
        #     in_unit, device=self.device
=======
            # in_unit, device=self.device
>>>>>>> ca67c18f
        # )
        train_data["geom"] = self.data.registered_geom
        if self.channel_strategy != "snr":
            train_data["cluster_channel_index"] = self.data.cluster_channel_index
        if waveform_kind == "original":
            train_data["waveform_channel_index"] = (
                self.data.registered_original_channel_index
            )
        elif waveform_kind == "reassign":
            train_data["waveform_channel_index"] = (
                self.data.registered_reassign_channel_index
            )
        else:
            assert False
        return in_unit, train_data

    def spike_data(self, which, waveform_kind="original"):
        if waveform_kind == "original":
            ssc = self.data.original_static_channels[which]
        elif waveform_kind == "reassign":
            ssc = self.data.reassign_static_channels[which]
        else:
            assert False
        waveforms = self.data.get_waveforms(
            which, device=self.device, kind=waveform_kind
        )
        ssc = ssc.to(self.device)
        return dict(
            times=self.data.times_seconds[which],
            waveforms=waveforms,
            waveform_channels=ssc,
        )

    def all_batches(self, waveform_kind="original", batch_size=None):
        if batch_size is None:
            batch_size = self.batch_size
        for j in range(0, self.data.n_spikes, batch_size):
            sl = slice(j, min(j + batch_size, self.data.n_spikes))
            yield sl, self.spike_data(sl, waveform_kind=waveform_kind)

    def batches(self, indices, batch_size=None, waveform_kind="original"):
        if batch_size is None:
            batch_size = self.batch_size
        for j in range(0, len(indices), batch_size):
            sl = slice(j, min(j + batch_size, len(indices)))
            yield sl, self.spike_data(indices[sl], waveform_kind=waveform_kind)


# -- core classes


class MaskedPCA(torch.nn.Module):
    def __init__(
        self,
        input_dim,
        rank=2,
        max_iter=100,
        check_every=5,
        n_oversamples=10,
        atol=1e-3,
        centered=True,
        transform_iter=0,
    ):
        super().__init__()
        self.fit_kw = dict(
            max_iter=max_iter,
            check_every=check_every,
            n_oversamples=n_oversamples,
            atol=atol,
            centered=centered,
        )
        self.rank = rank
        self.transform_iter = transform_iter
        self.train_loadings = None
        self.centered = centered
        if centered:
            self.register_buffer("mean", torch.zeros(input_dim))
        self.register_buffer("weight", torch.zeros((rank, input_dim)))
        self.register_buffer("svs", torch.zeros((rank)))

    def fit(self, waveforms, show_progress=False):
        if not waveforms.numel():
            return
        missing = torch.isnan(waveforms)
        empty = missing.all(1)
        loadings, mean, components, svs = fit_pcas(
            waveforms,
            missing,
            empty,
            rank=self.rank,
            show_progress=show_progress,
            **self.fit_kw,
        )
        self.train_loadings = loadings
        self.weight.copy_(components.T)
        if self.centered:
            self.mean.copy_(mean)
        self.svs.copy_(svs)

    def forward_precentered(self, waveforms, out=None):
        return torch.matmul(waveforms, self.weight.T, out=out)

    def forward(self, waveforms):
        if self.centered:
            waveforms = waveforms - self.mean
        return waveforms @ self.weight.T

    def backward_precentered(self, embeds):
        return embeds @ self.weight

    def backward(self, embeds):
        if self.centered:
            return torch.addmm(self.mean, embeds, self.weight)
        return embeds @ self.weight

    def transform(self, waveforms):
        mask = torch.isfinite(waveforms)
        waveforms = torch.where(
            mask,
            waveforms,
            self.mean,
        )

        if self.transform_iter == 0:
            return self.forward(waveforms)

        for j in range(self.transform_iter):
            embeds = self.forward(waveforms)
            recons = self.backward(embeds)
            waveforms = torch.where(
                mask,
                waveforms,
                recons,
                out=waveforms,
            )

        return embeds

    def transform_precentered(self, waveforms):
        mask = torch.isfinite(waveforms)
        waveforms = torch.nan_to_num(waveforms)

        if self.transform_iter == 0:
            return self.forward_precentered(waveforms)

        for j in range(self.transform_iter):
            embeds = self.forward_precentered(waveforms)
            recons = self.backward_precentered(embeds)
            waveforms = torch.where(
                mask,
                waveforms,
                recons,
                out=waveforms,
            )

        return embeds


class InterpFactorAnalysis(torch.nn.Module):
    def __init__(
        self,
        t_bounds,
        output_dim,
        latent_dim=1,
        lengthscale=100.0,
        prior_noiselogit=-6.0,
        obs_logstd=0.0,
        points_per_lengthscale=2,
        grid_size=None,
        learn_lengthscale=False,
        min_lengthscale=1e-5,
        learn_prior_noise_fraction=False,
        learn_obsstd=True,
        loss_on_interp=False,
        latent_update="gradient",
        do_prior=True,
        fitted_point_count=25,
        fitted_point_fraction="grid",
        interp_kind="cubic",
    ):
        super().__init__()
        self.t_bounds = t_bounds
        self.output_dim = output_dim
        self.latent_dim = latent_dim
        self.loss_on_interp = loss_on_interp
        self.interp_kind = interp_kind

        # make grid
        if grid_size is None:
            grid_size = (
                (t_bounds[1] - t_bounds[0]) / lengthscale
            ) * points_per_lengthscale
            grid_size = int(np.ceil(grid_size))
        self.grid_size = grid_size
        self.register_buffer(
            "grid",
            torch.linspace(
                torch.tensor(t_bounds[0], dtype=torch.float),
                torch.tensor(t_bounds[1], dtype=torch.float),
                steps=grid_size,
            )[:, None],
        )
        grid_z = torch.zeros((grid_size, latent_dim))
        self.latent_update = latent_update
        if latent_update == "gradient":
            self.register_parameter("grid_z", torch.nn.Parameter(grid_z))
        elif latent_update == "embed_uninterp":
            self.register_buffer("grid_z", grid_z)
        else:
            assert False

        self.fitted_point_count = fitted_point_count
        self.fitted_point_fraction = fitted_point_fraction
        if fitted_point_fraction == "grid":
            self.fitted_point_fraction = 1 / self.grid_size

        self.do_prior = do_prior
        self.learn_lengthscale = learn_lengthscale
        self.learn_prior_noise_fraction = learn_prior_noise_fraction
        self.compute_prior_in_loss = False
        self.init_kernel(lengthscale, min_lengthscale)
        if self.do_prior:
            self.register_buffer("prior_mean", torch.zeros(()))
            prior_noiselogit = prior_noiselogit + torch.zeros(())
            if learn_prior_noise_fraction:
                self.register_parameter(
                    "prior_noiselogit", torch.nn.Parameter(prior_noiselogit)
                )
            else:
                self.register_buffer("prior_noiselogit", prior_noiselogit)
            self._interp_id = None
            self._cached_priordist = None
            if self.learn_lengthscale or self.learn_prior_noise_fraction:
                self.compute_prior_in_loss = True
            if self.latent_update == "gradient":
                self.compute_prior_in_loss = True

        # observation model
        self.net = torch.nn.Linear(latent_dim, self.output_dim)
        obs_logstd = obs_logstd + torch.zeros(output_dim)
        if learn_obsstd:
            self.register_parameter(
                "obs_logstd",
                torch.nn.Parameter(obs_logstd),
            )
        else:
            self.register_buffer(
                "obs_logstd",
                obs_logstd,
            )
        self._unbias = None
        self._unweight = None

    def init_kernel(self, lengthscale, min_lengthscale):
        assert lengthscale >= min_lengthscale
        if not self.learn_lengthscale:
            Kuu = RBF(lengthscale)(self.grid)
            self.register_buffer("_grid_cov", torch.tensor(Kuu, dtype=torch.float))
            if self.do_prior:
                grid_scale_left = np.linalg.cholesky(Kuu)
                self.register_buffer(
                    "_grid_scale_left", torch.tensor(grid_scale_left, dtype=torch.float)
                )
        else:
            self.register_buffer(
                "_half_sq_dgrid", -0.5 * torch.square(self.grid - self.grid.T)
            )

        lengthscale = torch.tensor(lengthscale)
        min_lengthscale = torch.tensor(min_lengthscale)
        self.register_buffer("min_lengthscale", min_lengthscale)
        if self.learn_lengthscale:
            lengthscale = lengthscale - self.min_lengthscale
            if lengthscale < 20.0:
                # invert softplus
                lengthscale = lengthscale.expm1().log()
            self.register_parameter("_lengthscale", torch.nn.Parameter(lengthscale))
        else:
            self.register_buffer("_lengthscale", lengthscale)

    def lengthscale(self):
        if self.learn_lengthscale:
            return F.softplus(self._lengthscale) + self.min_lengthscale
        return self._lengthscale

    def grid_cov(self):
        if not self.learn_lengthscale:
            return self._grid_cov

        Kuu = self._half_sq_dgrid / self.lengthscale().square()
        Kuu = Kuu.exp()
        return Kuu

    def grid_scale_left(self, eps=1e-4):
        if not self.learn_lengthscale:
            return self._grid_scale_left
        Kuu = self.grid_cov()
        # Kuu.diagonal().add_(eps)
        # Kuu = Kuu + eps * torch.eye(self.grid_size, device=Kuu.device)
        scale_left = torch.linalg.cholesky(Kuu)
        return scale_left

    def noise_fraction(self):
        return F.sigmoid(self.prior_noiselogit)

    @torch.no_grad()
    def _compute_grid_matrix(self, inputs):
        left_interp_matrix = left_interpolation_matrix(
            self.grid, inputs, kind=self.interp_kind
        )
        return left_interp_matrix

    def forward(self, t, left_interp_matrix=None):
        if left_interp_matrix is None:
            left_interp_matrix = self._compute_grid_matrix(t)
        z = left_interp_matrix @ self.grid_z
        preds = self.net(z)
        return z, preds

    def get_prior_distribution(self, left_interp_matrix=None, eps=1e-4):
        if not (self.learn_lengthscale or self.learn_prior_noise_fraction):
            if self._cached_priordist is not None:
                if self._interp_id == id(left_interp_matrix):
                    return self._cached_priordist
                else:
                    self._cached_priordist = None

        scale_left = self.grid_scale_left(eps)
        if self.loss_on_interp:
            scale_left = left_interp_matrix @ scale_left

        n_prior = left_interp_matrix.shape[0] if self.loss_on_interp else self.grid_size

        lambd = self.noise_fraction()
        prior_dist = torch.distributions.LowRankMultivariateNormal(
            self.prior_mean.broadcast_to((n_prior,)),
            (1.0 - lambd) * scale_left,
            lambd.add(eps).broadcast_to((n_prior,)),
        )
        if not (self.learn_lengthscale or self.learn_prior_noise_fraction):
            self._cached_priordist = prior_dist
            self._interp_id = id(left_interp_matrix)
        return prior_dist

    def log_prior(self, z, left_interp_matrix=None, eps=1e-4):
        prior_dist = self.get_prior_distribution(left_interp_matrix, eps)
        if self.loss_on_interp:
            logprior = prior_dist.log_prob(z.T).sum()
        else:
            logprior = prior_dist.log_prob(self.grid_z.T).sum()
        return logprior, prior_dist

    @torch.no_grad()
    def update_z_embed_uninterp(
        self,
        y,
        prior_dist=None,
        left_interp_matrix=None,
        left_interp_pinv=None,
        mask=None,
    ):
        assert self.training

        if self.do_prior and prior_dist is None:
            prior_dist = self.get_prior_distribution(left_interp_matrix)
        if left_interp_pinv is None:
            left_interp_pinv = torch.linalg.pinv(left_interp_matrix)
        z = self.embed(y, mask=mask)
        z = left_interp_pinv @ z
        if self.do_prior:
            assert False
            # z = torch.linalg.solve_triangular(prior_dist._capacitance_tril, z, upper=False)
            # z = torch.cholesky_solve(z, prior_dist._capacitance_tril, )
            # z = left_interp_matrix @ z
            # z = left_interp_pinv @ z
        self.grid_z.copy_(z)

    def embed(self, y, mask=None):
        if self.training:
            try:
                unweight = torch.linalg.pinv(self.net.weight).T
            except Exception as e:
                print("bad")
                print(f"{torch.isfinite(self.net.bias).all()=}")
                print(f"{torch.isfinite(self.net.weight).all()=}")
                print(
                    f"{torch.isfinite(torch.where(mask, y, self.net.bias[None])).all()=}"
                )
                print(f"{y.shape=}")
                raise
        else:
            if self._unweight is None:
                self._unweight = torch.linalg.pinv(self.net.weight).T
            unweight = self._unweight
        if mask is not None:
            y = torch.where(mask, y, self.net.bias[None])
        # print(f"{torch.(self.net.bias).all()=}")
        # print(f"{torch.isfinite(self.net.weight).all()=}")
        # print(f"{torch.isisfinitefinite(y).all()=}")
        # print(f"{y.shape=}")
        return (y - self.net.bias) @ unweight

    def log_likelihood(self, preds, targets, mask_tuple):
        obs_var = (2 * self.obs_logstd).exp()
        recon_err = torch.square(preds[mask_tuple] - targets[mask_tuple])
        recon_err = (recon_err / obs_var[mask_tuple[1]]).sum()
        denom = (self.obs_logstd[mask_tuple[1]]).sum()
        loglik = -0.5 * recon_err - denom

        return loglik

    def loss(self, train_t, train_y, left_interp_matrix, mask_tuple, eps=1e-4):
        z, pred = self(train_t, left_interp_matrix)
        loss = -self.log_likelihood(pred, train_y, mask_tuple)

        prior_dist = None
        if self.compute_prior_in_loss:
            logprior, prior_dist = self.log_prior(z, left_interp_matrix, eps)
            loss = loss - logprior

        return loss, prior_dist

    def initialize_svd_smoothed(
        self, train_t, train_y, left_interp_matrix, missing=None, empty=None
    ):
        if missing is None:
            missing = torch.isnan(train_y)
        if empty is None:
            empty = missing.all(1)
        loadings, mean, components, svs = fit_pcas(
            train_y, missing, empty, self.latent_dim, max_iter=1
        )
        grid_cov = self.grid_cov()
        weights = left_interp_matrix @ grid_cov
        weights = torch.nan_to_num(weights / weights.sum(0))
        zinit = weights.T @ loadings

        if not torch.isfinite(zinit).all():
            print(f"{weights0.sum()=}")
            print(f"{weights0.min()=}")
            print(f"{weights0.max()=}")
            print(f"{weights0.sum(0)=}")
            print(f"{weights0.sum(0).min()=}")
            print(f"{weights0.sum(0).max()=}")
            print(f"{self.grid.min()=}")
            print(f"{self.grid.max()=}")
            print(f"{train_t.min()=}")
            print(f"{train_t.max()=}")

        with torch.no_grad():
            self.net.bias.copy_(mean)
            self.net.weight.copy_(components)
            self.grid_z.copy_(zinit)

    def fit(
        self,
        train_t,
        train_y,
        lr=0.05,
        eps=1e-6,
        show_progress=True,
        n_iter=200,
        loss_converged=1e-2,
    ):
        assert self.training

        # precompute cubic interpolation kernel info
        left_interp_matrix = self._compute_grid_matrix(train_t)
        if self.latent_update == "embed_uninterp":
            left_interp_pinv = torch.linalg.pinv(left_interp_matrix)

        # missing values info
        mask = torch.isfinite(train_y)
        mask_tuple = torch.nonzero(mask, as_tuple=True)
        missing = torch.logical_not(mask)
        empty = missing.all(1)

        # initialize with pca
        self.initialize_svd_smoothed(
            train_t, train_y, left_interp_matrix, missing, empty
        )

        # optimize
        opt = torch.optim.Adam(self.parameters(), lr=lr)
        losses = torch.zeros(n_iter, device=self.net.bias.device, requires_grad=False)
        for i in (trange if show_progress else range)(n_iter):
            opt.zero_grad()
            try:
                loss, prior_dist = self.loss(
                    train_t, train_y, left_interp_matrix, mask_tuple, eps
                )
            except:
                print(f"Exc at {i=}")
                print(f"{self.grid=}")
                print(f"{self.grid_z=}")
                raise
            losses[i] = loss.detach()
            if i > 10 and loss + loss_converged >= losses[i - 1]:
                break

            loss.backward()
            opt.step()

            if self.latent_update == "embed_uninterp":
                self.update_z_embed_uninterp(
                    train_y,
                    prior_dist=prior_dist,
                    left_interp_matrix=left_interp_matrix,
                    left_interp_pinv=left_interp_pinv,
                    mask=mask,
                )

        # check which grid points had enough spikes
        grid_neighbors = torch.cdist(
            train_t[:, None],
            self.grid,
            p=1,
        ).argmin(dim=1)
        histogram = torch.zeros(
            self.grid_size, device=grid_neighbors.device, dtype=grid_neighbors.dtype
        )
        histogram.scatter_add_(
            0,
            grid_neighbors,
            torch.ones(
                1, dtype=grid_neighbors.dtype, device=grid_neighbors.device
            ).broadcast_to(grid_neighbors.shape),
        )
        self.register_buffer(
            "grid_fitted",
            torch.logical_or(
                histogram >= self.fitted_point_count,
                histogram / histogram.sum() >= self.fitted_point_fraction,
            ),
        )

        return losses[: i + 1].numpy(force=True)


# -- core functions


@torch.no_grad()
def fit_pcas(
    X,
    missing,
    empty,
    rank,
    max_iter=100,
    check_every=5,
    n_oversamples=10,
    atol=1e-3,
    show_progress=False,
    centered=True,
):
    """
    X : (nu, n, dim_in)
    missing : (nu, n, dim_in)
    empty : (nu, n)
    """
    # single = X.ndim == 2
    # if single:
    #     assert missing.ndim == 2
    #     assert empty.ndim == 1
    #     X = X[None]
    #     missing = missing[None]
    #     empty = empty[None]

    # initialize mean
    # Xc = torch.where(ignore, torch.nan, X)
    Xc = X.clone()
    if centered:
        mean = torch.nan_to_num(Xc.nanmean(dim=-2, keepdims=True))
    else:
        shape = list(Xc.shape)
        shape[-1] = 1
        mean = torch.zeros(shape, device=Xc.device, dtype=Xc.dtype)
    # after this line, isnan(Xc) === empty.
    if missing is None:
        missing = torch.isnan(X)
        empty = missing.all(1)
    Xc[missing] = mean.broadcast_to(X.shape)[missing]
    if centered:
        mean = Xc.nanmean(dim=-2, keepdims=True)
    else:
        Xc = torch.where(empty[..., None], 0, Xc)

    ###
    filled = torch.logical_not(empty)
    no_missing = not missing[filled].any()
    addmm = torch.baddbmm if X.ndim == 3 else torch.addmm

    # iterate svds
    it = trange(max_iter, desc="SVD") if show_progress else range(max_iter)
    # svd_storage = None
    q = min(rank + n_oversamples, X.shape[-1])
    for j in it:
        # update svd
        if centered:
            Xin = torch.where(empty[..., None], 0, Xc - mean)
        else:
            Xin = Xc
        # svd_storage = torch.linalg.svd(Xin, full_matrices=False, out=svd_storage)
        # U, S, Vh = svd_storagev

        # faster in my experience despite the note in torch.linalg.svd docs
        U, S, V = torch.svd_lowrank(Xin, q=q)
        Vh = V.mT

        U = U[..., :rank]
        S = S[..., :rank]
        Vh = Vh[..., :rank, :]

        if no_missing:
            break

        # impute
        recon = addmm(mean, U, S[..., None] * Vh)
        check = not (j % check_every)
        if check:
            dx = (Xc[missing] - recon[missing]).abs().max().numpy(force=True)
            dx = float(dx)
            if show_progress:
                it.set_description(f"{dx=:0.5f}")
        Xc[missing] = recon[missing]
        if centered:
            mean = Xc.nanmean(dim=-2, keepdims=True)

        if check and dx < atol:
            break

    # svd -> pca
    loadings = U * S[..., None, :]
    mean = mean[..., 0, :]
    components = Vh.mT
    svs = S

    # if single:
    #     loadings = loadings[0]
    #     mean = mean[0]
    #     components = components[0]
    #     svs = svs[0]

    return loadings, mean, components, svs


def _load_data(
    sorting,
    motion_est,
    fit_radius,
    reassign_wf_radius=None,
    in_memory=False,
    keep="all",
    max_n_spikes=5000000,
    load_tpca=False,
    on_device=False,
    pin=False,
    tpca_feature_name="collisioncleaned_tpca_features",
    interp_kind="nearest",
    drift_positions="channel",
    kriging_sigma="pitch",
    rg=0,
):
    rg = np.random.default_rng(rg)

    # load up labels
    labels = sorting.labels
    amps = sorting.denoised_ptp_amplitudes
    if keep == "labeled":
        keep_mask = labels >= 0
    elif keep == "all":
        keep_mask = np.ones(labels.shape, dtype=bool)
    elif keep == "byamp":
        keep_mask = labels >= 0
        keep_mask = np.logical_or(
            keep_mask,
            amps >= np.median(amps[keep_mask]),
        )
    keepers = np.flatnonzero(keep_mask)

    if max_n_spikes and keepers.size > max_n_spikes:
        print(
            f"Subsampling from {keepers.size} to {max_n_spikes} ({100*(max_n_spikes/labels.size):0.1f}%)"
        )
        keepers = rg.choice(keepers, size=max_n_spikes, replace=False)
        keepers.sort()
        keep_mask = np.zeros_like(keep_mask)
        keep_mask[keepers] = 1

    labels = labels[keepers]
    channels = sorting.channels[keepers]
    times_seconds = sorting.times_seconds[keepers]
    amps = amps[keepers]
    times_samples = sorting.times_samples[keepers]

    # load waveforms and subset by radius, retaining the new index for later
    h5 = h5py.File(sorting.parent_h5_path, "r", locking=False)
    geom = h5["geom"][:]
    original_channel_index = h5["channel_index"][:]
    original_radius = 0
    for i in range(len(geom)):
        cii = original_channel_index[i]
        i_rad = np.square(geom[i] - geom[cii[cii < len(geom)]]).sum(1)
        original_radius = max(np.sqrt(i_rad.max()), original_radius)
    if drift_positions == "localization":
        spike_depths = sorting.point_source_localizations[:, 2][keepers]
    elif drift_positions == "channel":
        spike_depths = geom[channels, 1]
    else:
        assert False

    # amplitude vectors on channel subset
    print(f"Amp vecs...")
    amp_vecs = _read_by_chunk(keep_mask, h5["denoised_ptp_amplitude_vectors"])
    amp_vecs, reassign_channel_index = waveform_util.channel_subset_by_radius(
        amp_vecs,
        channels,
        original_channel_index,
        geom,
        radius=reassign_wf_radius,
    )
    print(f"done.")
    print(f"{original_channel_index.shape=} {reassign_channel_index.shape=}")

    # static channels logic
    pitch = drift_util.get_pitch(geom)
    registered_geom = drift_util.registered_geometry(geom, motion_est=motion_est)
    registered_reassign_channel_index = waveform_util.make_channel_index(
        registered_geom, radius=reassign_wf_radius, to_torch=True
    )
    assert registered_reassign_channel_index.shape[1] == reassign_channel_index.shape[1]
    registered_original_channel_index = waveform_util.make_channel_index(
        registered_geom, radius=original_radius, to_torch=True
    )
    assert registered_original_channel_index.shape[1] == original_channel_index.shape[1]
    registered_kdtree = drift_util.KDTree(registered_geom)
    match_distance = drift_util.pdist(geom).min() / 2
    cluster_channel_index = waveform_util.make_channel_index(
        registered_geom, fit_radius
    )
    n_chans_full = len(registered_geom)
    n_chans_waveform = original_channel_index.shape[1]
    n_chans_reassign = reassign_channel_index.shape[1]
    n_chans_unit = cluster_channel_index.shape[1]
    n_spikes = keepers.size
    print("Shifts...")
    registered_depths_um = motion_est.correct_s(times_seconds, depth_um=spike_depths)
    n_pitches_shift = drift_util.get_spike_pitch_shifts(
        spike_depths,
        geom=geom,
        motion_est=motion_est,
        times_s=times_seconds,
        registered_depths_um=registered_depths_um,
        mode="round",
    )
    print("done.")

    # where a channel is not present, this has n_chans_full
    print("Chans.", end="")
    original_static_channels = drift_util.static_channel_neighborhoods(
        geom,
        channels,
        original_channel_index,
        pitch=pitch,
        n_pitches_shift=n_pitches_shift,
        registered_geom=registered_geom,
        target_kdtree=registered_kdtree,
        match_distance=match_distance,
        workers=4,
    )
    print(".", end="")
    reassign_static_channels = drift_util.static_channel_neighborhoods(
        geom,
        channels,
        reassign_channel_index,
        pitch=pitch,
        n_pitches_shift=n_pitches_shift,
        registered_geom=registered_geom,
        target_kdtree=registered_kdtree,
        match_distance=match_distance,
        workers=4,
    )
    print(".")
    static_main_channels = drift_util.static_channel_neighborhoods(
        geom,
        channels,
        np.arange(len(geom))[:, None],
        pitch=pitch,
        n_pitches_shift=n_pitches_shift,
        registered_geom=registered_geom,
        target_kdtree=registered_kdtree,
        match_distance=match_distance,
        workers=4,
    )
    static_main_channels = static_main_channels.squeeze()
    print("done.")

    # tpca embeds on channel subset
    print("Feats...")
    original_tpca_embeds = h5[tpca_feature_name]
    if in_memory:
        if interp_kind == "nearest":
            original_tpca_embeds = _read_by_chunk(keep_mask, original_tpca_embeds)
        elif interp_kind in ("normalized", "kriging", "kernel"):
            if kriging_sigma == "pitch":
                kriging_sigma = pitch
            shifts = registered_depths_um - spike_depths
            original_tpca_embeds = _interp_by_chunk(
                keep_mask,
                original_tpca_embeds,
                geom,
                original_channel_index,
                channels,
                shifts,
                registered_geom,
                original_static_channels,
                sigma=kriging_sigma,
                interp_kind=interp_kind,
            )
        else:
            assert False
        original_tpca_embeds = torch.as_tensor(original_tpca_embeds)
    else:
        assert interp_kind == "nearest"

    reassign_tpca_embeds = None
    if in_memory:
        # reassign_tpca_embeds = _channel_subset_by_chunk(
        #     keep_mask, original_tpca_embeds, channels, original_channel_index, reassign_channel_index
        # )
        reassign_tpca_embeds = waveform_util.channel_subset_by_index(
            original_tpca_embeds,
            channels,
            original_channel_index,
            reassign_channel_index,
            chunk_length=256,
        )
        h5.close()
    waveform_rank = original_tpca_embeds.shape[1]
    print("done.")

    tpca = None
    if load_tpca:
        model_dir = (
            sorting.parent_h5_path.parent / f"{sorting.parent_h5_path.stem}_models"
        )
        pipeline_pt = model_dir / "featurization_pipeline.pt"
        pipeline = torch.load(pipeline_pt)
        tpca = pipeline.transformers[0]

    return SpikeData(
        keepers=keepers,
        spike_train=sorting,
        channels=channels,
        times_seconds=times_seconds,
        times_samples=times_samples,
        waveform_rank=waveform_rank,
        n_chans_full=n_chans_full,
        n_chans_unit=n_chans_unit,
        n_chans_waveform=n_chans_waveform,
        n_chans_reassign=n_chans_reassign,
        n_spikes=n_spikes,
        motion_est=motion_est,
        original_channel_index=original_channel_index,
        reassign_channel_index=reassign_channel_index,
        registered_original_channel_index=registered_original_channel_index,
        registered_reassign_channel_index=registered_reassign_channel_index,
        cluster_channel_index=cluster_channel_index,
        amps=amps,
        amp_vecs=amp_vecs,
        original_tpca_embeds=original_tpca_embeds,
        reassign_tpca_embeds=reassign_tpca_embeds,
        original_static_channels=original_static_channels,
        reassign_static_channels=reassign_static_channels,
        static_main_channels=static_main_channels,
        registered_geom=registered_geom,
        in_memory=in_memory,
        on_device=on_device,
        pin=pin,
        tpca=tpca,
        geom=geom,
        kriging_sigma=kriging_sigma,
    )


def reassign_by_chunk(gmm, sorting):
    reassigned_labels = np.full_like(sorting.labels, -1)

    pitch = drift_util.get_pitch(gmm.data.geom)
    registered_kdtree = drift_util.KDTree(gmm.data.registered_geom.numpy(force=True))
    match_distance = drift_util.pdist(gmm.data.geom).min() / 2
    unit_ids = gmm.unit_ids()
    units = [gmm[u] for u in unit_ids]
    nu = len(units)

    with h5py.File(sorting.parent_h5_path, "r", locking=False) as h5:
        embeds = h5["collisioncleaned_tpca_features"]
        nchunks = int(np.ceil(embeds.shape[0] / embeds.chunks[0]))

        for sli, *_ in tqdm(embeds.iter_chunks(), desc="Full reassign", total=nchunks):
            channels_in_chunk = sorting.channels[sli]
            chunk_times_s = sorting.times_seconds[sli]

            chunk_shifts = drift_util.get_spike_pitch_shifts(
                sorting.point_source_localizations[sli, 2],
                geom=gmm.data.geom,
                motion_est=gmm.data.motion_est,
                times_s=chunk_times_s,
            )
            static_chans = drift_util.static_channel_neighborhoods(
                gmm.data.geom,
                channels_in_chunk,
                gmm.data.reassign_channel_index,
                pitch=pitch,
                n_pitches_shift=chunk_shifts,
                registered_geom=gmm.data.registered_geom,
                target_kdtree=registered_kdtree,
                match_distance=match_distance,
                workers=4,
            )

            chunk_embeds = waveform_util.channel_subset_by_index(
                embeds[sli],
                channels_in_chunk,
                gmm.data.original_channel_index,
                gmm.data.reassign_channel_index,
            )

            static_chans = torch.tensor(static_chans, device=gmm.device)
            chunk_embeds = torch.tensor(chunk_embeds, device=gmm.device)
            chunk_times_s = torch.tensor(chunk_times_s, device=gmm.device)

            shape = (nu, len(chunk_embeds))
            divergences = np.full(shape, np.inf)

            for j, unit in enumerate(units):
                overlaps, rel_ix = unit.overlaps(static_chans)
                (which,) = torch.nonzero(overlaps >= gmm.min_overlap, as_tuple=True)
                if not which.numel():
                    continue
                _, _, res = unit.spike_badnesses(
                    chunk_times_s[which],
                    chunk_embeds[which],
                    static_chans[which],
                    overlaps=overlaps[which],
                    rel_ix=rel_ix[which],
                    kinds=(gmm.reassign_metric,),
                )
                which = which.numpy(force=True)
                divergences[j, which] = res[gmm.reassign_metric].numpy(force=True)

            # reassigned_labels[sli] = sparse_reassign(divergences, 1.0 - gmm.outlier_explained_var)

            has_match = np.isfinite(divergences).any(axis=0)
            new_labels = np.where(has_match, divergences.argmin(0), -1)
            kept = np.flatnonzero(has_match)
            outlandish = divergences[new_labels[kept], kept] >= gmm.match_threshold
            new_labels[kept[outlandish]] = -1
            reassigned_labels[sli] = new_labels

    return reassigned_labels


def reassign_by_chunk_inmem(gmm, sorting, batch_size=2 * 8192):
    reassigned_labels = np.full_like(sorting.labels, -1)

    pitch = drift_util.get_pitch(gmm.data.geom)
    registered_kdtree = drift_util.KDTree(gmm.data.registered_geom.numpy(force=True))
    match_distance = drift_util.pdist(gmm.data.geom).min() / 2
    unit_ids = gmm.unit_ids()
    units = [gmm[u] for u in unit_ids]
    nu = len(units)

    with h5py.File(sorting.parent_h5_path, "r", locking=False) as h5:
        embeds = h5["collisioncleaned_tpca_features"][:]
        embeds = waveform_util.channel_subset_by_index(
            embeds,
            sorting.channels,
            gmm.data.original_channel_index,
            gmm.data.reassign_channel_index,
        )
        # embeds = _channel_subset_by_chunk(
        #     np.ones(len(embeds), dtype=bool),
        #     embeds,
        #     sorting.channels,
        #     gmm.data.original_channel_index,
        #     gmm.data.reassign_channel_index,
        #     show_progress=True,
        # )

    for start in trange(0, len(embeds), batch_size):
        # for start in trange(0, 100 * batch_size, batch_size):
        sli = slice(start, min(len(embeds), start + batch_size))
        channels_in_chunk = sorting.channels[sli]
        chunk_times_s = sorting.times_seconds[sli]

        chunk_shifts = drift_util.get_spike_pitch_shifts(
            sorting.point_source_localizations[sli, 2],
            geom=gmm.data.geom,
            motion_est=gmm.data.motion_est,
            times_s=chunk_times_s,
        )
        static_chans = drift_util.static_channel_neighborhoods(
            gmm.data.geom,
            channels_in_chunk,
            gmm.data.reassign_channel_index,
            pitch=pitch,
            n_pitches_shift=chunk_shifts,
            registered_geom=gmm.data.registered_geom,
            target_kdtree=registered_kdtree,
            match_distance=match_distance,
            workers=4,
        )

        # chunk_embeds = waveform_util.channel_subset_by_index(
        #     embeds[sli],
        #     channels_in_chunk,
        #     gmm.data.original_channel_index,
        #     gmm.data.reassign_channel_index,
        # )

        static_chans = torch.tensor(static_chans, device=gmm.device)
        chunk_embeds = torch.tensor(embeds[sli], device=gmm.device)
        chunk_times_s = torch.tensor(chunk_times_s, device=gmm.device)

        shape = (nu, len(chunk_embeds))
        divergences = np.full(shape, np.inf)

        for j, unit in enumerate(units):
            overlaps, rel_ix = unit.overlaps(static_chans)
            (which,) = torch.nonzero(overlaps >= gmm.min_overlap, as_tuple=True)
            if not which.numel():
                continue
            _, _, res = unit.spike_badnesses(
                chunk_times_s[which],
                chunk_embeds[which],
                static_chans[which],
                overlaps=overlaps[which],
                rel_ix=rel_ix[which],
                kinds=(gmm.reassign_metric,),
            )
            which = which.numpy(force=True)
            divergences[j, which] = res[gmm.reassign_metric].numpy(force=True)

        # reassigned_labels[sli] = sparse_reassign(divergences, 1.0 - gmm.outlier_explained_var)
        has_match = np.isfinite(divergences).any(axis=0)
        new_labels = np.where(has_match, divergences.argmin(0), -1)
        kept = np.flatnonzero(has_match)
        outlandish = divergences[new_labels[kept], kept] >= gmm.match_threshold
        new_labels[kept[outlandish]] = -1
        reassigned_labels[sli] = new_labels

    return reassigned_labels


# -- helpers


def cubic_interpolation_kernel(x, xeval):
    assert x.shape[0] == x.numel()
    assert xeval.shape[0] == xeval.numel()
    x = x.ravel()
    xeval = xeval.ravel()

    h = x[1] - x[0]
    n = x.numel()
    left_inds = torch.searchsorted(x, xeval, right=True) - 1
    s = (xeval - x[left_inds]) / h

    # in parentheses
    s3 = s**3
    s2 = s**2
    w0 = 0.5 * (-s3 + 2 * s2 - s)
    w3 = 0.5 * (s3 - s2)

    # main case
    inds = left_inds[:, None] + torch.arange(-1, 3, device=left_inds.device)
    weights = torch.empty(inds.shape, dtype=x.dtype, device=x.device)
    weights[:, 0] = w0
    weights[:, 1] = 0.5 * (3 * s3 - 5 * s2 + 2)
    weights[:, 2] = 0.5 * (-3 * s3 + 4 * s2 + s)
    weights[:, 3] = w3

    # points on left boundary
    left = left_inds == 0
    # inds[:, 0] += left.to(inds.dtype)  # -1 -> 0
    dw_left = torch.column_stack((-w0, 3 * w0, -3 * w0, w0))
    weights[left] += dw_left[left]

    # points on right boundary
    right = left_inds == (n - 2)
    # inds[:, 3] += right.to(inds.dtype)
    dw_right = torch.column_stack((w3, -3 * w3, 3 * w3, -w3))
    weights[right] += dw_right[right]

    # points really on the right boundary
    right = left_inds == (n - 1)
    weights[right] = 0
    weights[right, 1] = 1.0
    # inds[:, 3] += right.to(inds.dtype)

    keep = torch.logical_not(torch.logical_or(inds < 0, inds >= n))
    keep = inds_eval, _ = torch.nonzero(keep, as_tuple=True)
    inds_grid = inds[keep]
    weights = weights[keep]

    return inds_grid, inds_eval, weights


def left_interpolation_matrix(x, xeval, dim=0, kind="cubic"):
    if kind == "cubic":
        inds_grid, inds_eval, weights = cubic_interpolation_kernel(x, xeval)
    elif kind == "linear":
        inds_grid, inds_eval, weights = linear_interpolation_kernel(x, xeval)
    indices = torch.row_stack((inds_eval, inds_grid))
    left_interp_matrix = torch.sparse_coo_tensor(
        indices,
        weights,
        size=(xeval.shape[dim], x.shape[dim]),
    )
    # can't csr, no grads in torch for csr, but they have coo grad
    # might be better to do dense?
    # left_interp_matrix = left_interp_matrix.to_sparse_csr()
    left_interp_matrix = left_interp_matrix.to_dense()
    return left_interp_matrix


def linear_interpolation_kernel(x, xeval):
    assert x.shape[0] == x.numel()
    assert xeval.shape[0] == xeval.numel()
    x = x.ravel()
    xeval = xeval.ravel()

    h = x[1] - x[0]
    n = x.numel()
    left_inds = torch.searchsorted(x, xeval, right=True) - 1
    s = (xeval - x[left_inds]) / h

    # main case
    inds = left_inds[:, None] + torch.arange(0, 2, device=left_inds.device)
    weights = torch.empty(inds.shape, dtype=x.dtype, device=x.device)
    weights[:, 0] = 1.0 - s
    weights[:, 1] = s

    # points on left boundary
    left = left_inds == -1
    weights[left, 0] = 0
    weights[left, 1] = 1

    # points on right boundary
    pass

    # points really on the right boundary
    right = left_inds == (n - 1)
    weights[right] = 0
    weights[right, 1] = 1.0
    # inds[:, 3] += right.to(inds.dtype)

    keep = torch.logical_not(torch.logical_or(inds < 0, inds >= n))
    keep = inds_eval, _ = torch.nonzero(keep, as_tuple=True)
    inds_grid = inds[keep]
    weights = weights[keep]

    return inds_grid, inds_eval, weights


def _read_by_chunk(mask, dataset, show_progress=True):
    """
    mask : boolean array of shape dataset.shape[:1]
    dataset : chunked h5py.Dataset
    """
    out = np.empty((mask.sum(), *dataset.shape[1:]), dtype=dataset.dtype)
    n = 0
    chunks = dataset.iter_chunks()
    if show_progress:
        chunks = tqdm(
            chunks,
            total=int(np.ceil(dataset.shape[0] / dataset.chunks[0])),
            desc=dataset.name,
        )
    for sli, *_ in chunks:
        m = np.flatnonzero(mask[sli])
        nm = m.size
        if not nm:
            continue
        x = dataset[sli][m]
        # x = dataset[np.arange(sli.start, sli.stop)[m]]
        out[n : n + nm] = x
        n += nm
    return out


def _interp_by_chunk(
    mask,
    dataset,
    geom,
    channel_index,
    channels,
    shifts,
    registered_geom,
    target_channels,
    device=None,
    sigma=20.0,
    show_progress=True,
    dtype=torch.float,
    interp_kind="kriging",
):
    """
    mask : boolean array of shape dataset.shape[:1]
    dataset : chunked h5py.Dataset
    """
    if device is None:
        device = "cuda" if torch.cuda.is_available() else "cpu"
    device = torch.device(device)
    chunk_size = dataset.chunks[0]

    # build needed torch data
    source_geom = torch.as_tensor(geom, dtype=dtype, device=device)
    source_geom = F.pad(source_geom, (0, 0, 0, 1), value=torch.nan)
    target_geom = torch.as_tensor(registered_geom, dtype=dtype, device=device)
    target_geom = F.pad(target_geom, (0, 0, 0, 1), value=torch.nan)
    shifts = torch.as_tensor(shifts, dtype=dtype)
    target_channels = torch.as_tensor(target_channels)
    channel_index = torch.as_tensor(channel_index)
    channels = torch.as_tensor(channels)
    zeros = torch.zeros((chunk_size,), device=device, dtype=dtype)

    # same batching logic as read by chunk
    out = np.empty((mask.sum(), *dataset.shape[1:]), dtype=dataset.dtype)
    n = 0
    chunks = dataset.iter_chunks()
    if show_progress:
        chunks = tqdm(
            chunks,
            total=int(np.ceil(dataset.shape[0] / chunk_size)),
            desc=f"Interpolated {dataset.name}",
        )

    source_invs = None
    if interp_kind.startswith("kriging"):
        source_pos = source_geom[channel_index].to(device)
        source_kernel = log_rbf(source_pos[None])
        source_kernel = source_kernel.exp_()
        source_invs = torch.linalg.pinv(source_kernel)

    for sli, *_ in chunks:
        m = np.flatnonzero(mask[sli])
        nm = m.size
        if not nm:
            continue
        x = dataset[sli][m]

        # to torch
        x = torch.from_numpy(x).to(device)
        source_channels = channel_index[channels[n : n + nm]].to(device)
        # print(f"{(source_channels == len(geom)).sum(1)=}")
        # print(f"{torch.isnan(x).all(1).sum(1)=}")
        # print(f"{(target_channels[n : n + nm] == len(registered_geom)).sum(1)=}")
        source_shifts = shifts[n : n + nm].to(device)
        source_shifts = torch.column_stack((zeros[:nm], source_shifts))
        source_pos = source_geom[source_channels] + source_shifts.unsqueeze(1)
        target_pos = target_geom[target_channels[n : n + nm].to(device)]
        ski = source_invs[channels[n:n+nm]] if interp_kind == "kriging" else None
        x = kernel_interpolate(x, source_pos, target_pos, sigma=sigma, allow_destroy=True, kind=interp_kind, source_kernel_invs=ski)

        # x = dataset[np.arange(sli.start, sli.stop)[m]]
        out[n : n + nm] = x.numpy(force=True)
        n += nm

    return out


def kernel_interpolate(
    features,
    source_pos,
    target_pos,
    source_kernel_invs=None,
    sigma=20.0,
    allow_destroy=False,
    kind="normalized",
    out=None,
):
    # geoms should be nan-padded here.
    # build kernel
    kernel = log_rbf(source_pos, target_pos, sigma)
    if kind == "normalized":
        kernel = F.softmax(kernel, dim=1)
    elif kind.startswith("kriging"):
        kernel = kernel.exp_()
        kernel = source_kernel_invs @ kernel
        if kind == "kriging_normalized":
            kernel = kernel / kernel.sum(1, keepdim=True)
    elif kind == "kernel":
        kernel = kernel.exp_()
    else:
        assert False
    torch.nan_to_num(kernel, out=kernel)

    # and apply...
    features = torch.nan_to_num(features, out=features if allow_destroy else None)
    err_str = f"before {features.min()=} {features.max()=}"
    features = torch.bmm(features, kernel, out=out)
    if features.abs().max() > 1000:
        err_str += "\nfafter {features.min()=} {features.max()=}"
        raise ValueError(err_str)

    # nan-ify nonexistent chans
    needs_nan = torch.isnan(target_pos).all(2).unsqueeze(1)
    needs_nan = needs_nan.broadcast_to(features.shape)
    features[needs_nan] = torch.nan

    return features


def log_rbf(source_pos, target_pos=None, sigma=None):
    if target_pos is None:
        target_pos = source_pos
    kernel = torch.cdist(source_pos, target_pos)
    kernel = kernel.square_().mul_(-1.0 / (2 * sigma**2))
    torch.nan_to_num(kernel, nan=-torch.inf, out=kernel)
    return kernel


def svd_lstsq(AA, BB, tol=1e-5, driver='gesvd'):
    U, S, Vh = torch.linalg.svd(AA, full_matrices=False, driver=driver)
    Spinv = torch.zeros_like(S)
    Spinv[S>tol] = 1/S[S>tol]
    UhBB = U.adjoint() @ BB
    if Spinv.ndim!=UhBB.ndim:
        Spinv = Spinv.unsqueeze(-1)
    SpinvUhBB = Spinv * UhBB
    return Vh.adjoint() @ SpinvUhBB


def eigh_lstsq(AA, BB, tol=1e-5):
    S, Q = torch.linalg.eigh(AA)
    valid = S > tol
    S[valid] = 1.0 / S[valid]
    return torch.einsum("nuv,nv,nwv,nwx->nux", Q, S, Q, BB)


def _channel_subset_by_chunk(
    mask,
    dataset,
    channels,
    original_channel_index,
    new_channel_index,
    show_progress=False,
):
    out = np.empty(
        (mask.sum(), dataset.shape[1], new_channel_index.shape[1]), dtype=dataset.dtype
    )
    n = 0
    iterator = dataset.iter_chunks()
    if show_progress:
        nchunks = int(np.ceil(dataset.shape[0] / dataset.chunks[0]))
        iterator = tqdm(iterator, total=nchunks)

    for sli, *_ in iterator:
        m = np.flatnonzero(mask[sli])
        nm = m.size
        if not nm:
            continue
        x = dataset[sli][m]
        # x = dataset[np.arange(sli.start, sli.stop)[m]]
        out[n : n + nm] = waveform_util.channel_subset_by_index(
            x, channels[n : n + nm], original_channel_index, new_channel_index
        )
        n += nm
    return out


def mad(x, axis=None, keepdims=False):
    x = x - np.median(x, axis=axis, keepdims=True)
    np.abs(x, out=x)
    return np.median(x, axis=axis, keepdims=keepdims)


def sparse_reassign(divergences, match_threshold=None, batch_size=512, return_csc=False):
    # this uses CSC-specific tricks to do fast argmax per column
    if not divergences.nnz:
        return np.full(divergences.shape[0], -1)

    # see scipy csc argmin/argmax for reference here. this is just numba-ing
    # a special case of that code which has a python hot loop.
    divergences = divergences.tocsc()
    errs = divergences # if match_threshold is None else divergences.copy()
    nz_lines = np.flatnonzero(np.diff(divergences.indptr))
    offset = errs.data.max() + 1
    errs.data -= offset
    assignments = np.full(errs.shape[1], -1)
    hot_argmin_loop(assignments, nz_lines, errs.indptr, errs.data, errs.indices)
    errs.data += offset
    if match_threshold is None:
        if return_csc:
            return errs, assignments
        return assignments

    # we want sparse 0s to mean infinite err, and divs>thresh
    # to be infinite as well. right now, [0, 1] with 0 as best
    # subtract M to go to [-M, -M + 1].
    outlandish = divergences[assignments[nz_lines], nz_lines] >= match_threshold
    assignments[nz_lines[outlandish]] = -1

    if return_csc:
        return errs, assignments
    return assignments


@numba.njit(
    numba.void(
        numba.int64[:], numba.int64[:], numba.int32[:], numba.float32[:], numba.int32[:]
    ),
    error_model="numpy",
    nogil=True,
)
def hot_argmin_loop(assignments, nz_lines, indptr, data, indices):
    for i in nz_lines:
        p = indptr[i]
        q = indptr[i + 1]
        ix = indices[p:q]
        dx = data[p:q]
        assignments[i] = ix[dx.argmin()]<|MERGE_RESOLUTION|>--- conflicted
+++ resolved
@@ -2814,13 +2814,6 @@
     ):
         in_unit = self.get_indices(unit_id, n=n, in_unit=in_unit)
         train_data = self.spike_data(in_unit, waveform_kind=waveform_kind)
-        # train_data["static_amp_vecs"] = self.data.get_static_amp_vecs(
-<<<<<<< HEAD
-        #     in_unit, device=self.device
-=======
-            # in_unit, device=self.device
->>>>>>> ca67c18f
-        # )
         train_data["geom"] = self.data.registered_geom
         if self.channel_strategy != "snr":
             train_data["cluster_channel_index"] = self.data.cluster_channel_index
