import dataclasses
from typing import Optional, Union

from tqdm.auto import tqdm, trange

import h5py
import numpy as np
import torch
import torch.nn.functional as F
from dartsort.cluster import density, initial
from dartsort.cluster.modes import smoothed_dipscore_at
from dartsort.util import data_util, drift_util, waveform_util
from dartsort.config import ClusteringConfig
from scipy.cluster.hierarchy import fcluster, linkage
from scipy.sparse import dok_array, coo_array
from scipy.interpolate import PchipInterpolator
from sklearn.gaussian_process.kernels import RBF
from scipy.spatial import KDTree
import threading
import joblib

tqdm_kw = dict(smoothing=0, mininterval=1 / 24)

import time

class timer:
    def __init__(self, name="timer", format="{:0.1f}"):
        self.name = name
        self.format = format
 
    def __enter__(self):
        self.start = time.perf_counter()
        return self
 
    def __exit__(self, *args):
        self.t = time.perf_counter() - self.start
        t = self.format.format(self.t)
        print(self.name, "took", t, "s")


# -- helper classes


class SpikeData(torch.nn.Module):
    """Data bag to keep things tidy."""

    def __init__(
        self,
        n_chans_full: int,
        waveform_rank: int,
        n_chans_unit: int,
        n_chans_waveform: int,
        n_chans_reassign: int,
        n_spikes: int,
        keepers: np.ndarray,
        spike_train: data_util.DARTsortSorting,
        motion_est,
        channels: np.ndarray,
        times_samples: np.ndarray,
        times_seconds: np.ndarray,
        original_channel_index: np.ndarray,
        reassign_channel_index: np.ndarray,
        registered_original_channel_index: torch.tensor,
        registered_reassign_channel_index: torch.tensor,
        cluster_channel_index: np.ndarray,
        amp_vecs: torch.Tensor,
        amps: np.ndarray,
        original_tpca_embeds: Union[np.ndarray, h5py.Dataset],
        reassign_tpca_embeds: Optional[np.ndarray],
        original_static_channels: np.ndarray,
        reassign_static_channels: np.ndarray,
        static_main_channels: np.ndarray,
        registered_geom: np.ndarray,
        geom: np.ndarray,
        in_memory: bool,
        pin: bool = True,
        on_device: bool = False,
        tpca: Optional["TemporalPCAFeaturizer"] = None,
    ):
        super().__init__()
        self.n_chans_full = n_chans_full
        self.waveform_rank = waveform_rank
        self.n_chans_unit = n_chans_unit
        self.n_chans_waveform = n_chans_waveform
        self.n_chans_reassign = n_chans_reassign
        self.n_spikes = n_spikes
        self.in_memory = in_memory
        self.tpca = tpca
        self.geom = geom
        self.times_samples = times_samples
        self.pin = pin

        self.spike_train = spike_train
        self.motion_est = motion_est

        # arrays not needed in torch
        self.original_channel_index = original_channel_index
        self.reassign_channel_index = reassign_channel_index
        # self.registered_reassign_channel_index = registered_reassign_channel_index

        # CPU tensors
        self.keepers = torch.from_numpy(keepers)
        self.amps = amps
        if in_memory:
            static_main_channels = torch.as_tensor(static_main_channels)
            original_tpca_embeds = torch.as_tensor(original_tpca_embeds)
            reassign_tpca_embeds = torch.as_tensor(reassign_tpca_embeds)
            amp_vecs = torch.as_tensor(amp_vecs)
        if on_device and self.in_memory:
            self.register_buffer("original_tpca_embeds", original_tpca_embeds)
            self.register_buffer("reassign_tpca_embeds", reassign_tpca_embeds)
            self.register_buffer("static_main_channels", static_main_channels)
            self.register_buffer("amp_vecs", amp_vecs)
        elif pin and self.in_memory and torch.cuda.is_available():
            self.original_tpca_embeds = original_tpca_embeds.pin_memory()
            self.reassign_tpca_embeds = reassign_tpca_embeds.pin_memory()
            self.static_main_channels = static_main_channels.pin_memory()
            self.amp_vecs = amp_vecs.pin_memory()
        else:
            self.original_tpca_embeds = original_tpca_embeds
            self.reassign_tpca_embeds = reassign_tpca_embeds
            self.static_main_channels = static_main_channels
            self.amp_vecs = amp_vecs

        # GPU
        self.register_buffer("registered_geom", torch.tensor(registered_geom))
        self.register_buffer(
            "cluster_channel_index", torch.tensor(cluster_channel_index)
        )
        self.register_buffer(
            "times_seconds", torch.tensor(times_seconds, dtype=torch.float)
        )
        self.register_buffer("channels", torch.tensor(channels))
        self.register_buffer(
            "original_static_channels", torch.tensor(original_static_channels)
        )
        self.register_buffer(
            "reassign_static_channels", torch.tensor(reassign_static_channels)
        )
        self.register_buffer(
            "registered_original_channel_index", registered_original_channel_index
        )
        self.register_buffer(
            "registered_reassign_channel_index", registered_reassign_channel_index
        )

    def get_waveforms(self, index, device=None, kind="original"):
        if self.in_memory:
            if kind == "original":
                waveforms = self.original_tpca_embeds
            elif kind == "reassign":
                waveforms = self.reassign_tpca_embeds
            transfer = torch.is_tensor(waveforms)
            transfer = transfer and torch.is_tensor(index) and index.device != waveforms.device
            if transfer:
                index = index.cpu()
            waveforms = waveforms[index]
        elif kind == "reassign":
            index = index.cpu()
            scalar = np.isscalar(index)
            index = np.atleast_1d(index)
            indices = self.keepers[index]
            mask = np.zeros(self.original_tpca_embeds.shape[0], dtype=bool)
            mask[indices] = 1

            waveforms = _channel_subset_by_chunk(
                mask,
                self.original_tpca_embeds,
                self.channels[index],
                self.original_channel_index,
                self.reassign_channel_index,
            )
            if scalar:
                waveforms = waveforms[0]
            waveforms = torch.from_numpy(waveforms)
        elif kind == "original":
            index = index.cpu()
            scalar = np.isscalar(index)
            index = np.atleast_1d(index)
            indices = self.keepers[index]
            mask = np.zeros(self.original_tpca_embeds.shape[0], dtype=bool)
            mask[indices] = 1

            waveforms = _read_by_chunk(
                mask,
                self.original_tpca_embeds,
                show_progress=False,
            )
            if scalar:
                waveforms = waveforms[0]
            waveforms = torch.from_numpy(waveforms)

        if device is not None:
            waveforms = waveforms.to(device)  # , non_blocking=self.pin)
        return waveforms

    def get_static_amp_vecs(self, index, device=None, ):
        amp_vecs = self.amp_vecs[index]
        reassign_static_channels = self.reassign_static_channels[index]
        amp_vecs = drift_util.grab_static(
            amp_vecs,
            reassign_static_channels,
            self.n_chans_full,
        )
        amp_vecs = torch.as_tensor(amp_vecs)
        if device is not None:
            amp_vecs = amp_vecs.to(device)
        return amp_vecs


default_fa_kwargs = dict(
    latent_update="gradient",
    do_prior=False,
)

default_fa_fit_kwargs = dict(
    lr=0.05,
    eps=1e-3,
    n_iter=200,
    loss_converged=1e-2,
)

default_residual_pca_kwargs = dict(
    centered=False,
    atol=0.1,
    max_iter=25,
    pca_on_waveform_channels=True,
    impute_zeros=False,
    pca_noise_scale=0.0,
)


class InterpUnit(torch.nn.Module):
    """InterpUnit

    This is the middleman between the overall clusterer and the actual models.
    It knows how to deal with the channels the unit lives on, converting wfs
    to those channels before passing them to the model.
    """

    def __init__(
        self,
        t_bounds,
        waveform_rank,
        n_chans_unit,
        n_chans_waveform,
        n_chans_full,
        min_overlap=0.5,
        residual_pca_rank=2,
        do_interp=True,
        amplitude_scaling_std=np.sqrt(0.001),
        amplitude_scaling_limit=1.2,
        fa_kwargs=default_fa_kwargs,
        residual_pca_kwargs=default_residual_pca_kwargs,
        fa_fit_kwargs=default_fa_fit_kwargs,
        channel_strategy="snr",
        channel_strategy_snr_min=25.0,
        channel_strategy_snr_minamp=3.0,
        var_prior_count=5.0,
        var_cov_max=0.05,
        batch_size=16384,
        pca_on_waveform_channels=True,
        scale_residual_embed=False,
    ):
        super().__init__()
        self.residual_pca_rank = residual_pca_rank
        self.do_interp = do_interp
        self.min_overlap = min_overlap
        self.n_chans_full = n_chans_full
        self.n_chans_unit = n_chans_unit
        self.n_chans_waveform = n_chans_waveform
        self.waveform_rank = waveform_rank
        self.scale_residual_embed = scale_residual_embed
        self.channel_strategy = channel_strategy
        self.channel_strategy_snr_min = channel_strategy_snr_min
        self.channel_strategy_snr_minamp = channel_strategy_snr_minamp
        self.t_bounds = t_bounds
        self.batch_size = batch_size
        self.var_prior_count = var_prior_count
        self.var_cov_max = var_cov_max

        pca_centered = True
        if self.do_interp:
            self.fa_fit_kwargs = fa_fit_kwargs
            pca_centered = False
        self.pca_kwargs = residual_pca_kwargs | dict(
            centered=pca_centered, rank=residual_pca_rank
        )
        self.pca_on_waveform_channels = self.pca_kwargs.pop(
            "pca_on_waveform_channels", True
        )
        self.pca_impute_zeros = self.pca_kwargs.pop("pca_impute_zeros", False)
        self.pca_noise_scale = self.pca_kwargs.pop("pca_noise_scale", 0.0)

        # unit channels logic
        self.needs_fit = True
        self.register_buffer(
            "inv_lambda", torch.tensor(1.0 / (amplitude_scaling_std**2))
        )
        self.register_buffer(
            "scale_clip_low", torch.tensor(1.0 / amplitude_scaling_limit)
        )
        self.register_buffer("scale_clip_high", torch.tensor(amplitude_scaling_limit))

    def _init_models(self):
        self.input_dim = self.waveform_rank * self.n_chans_unit
        if self.do_interp:
            self.interp = InterpFactorAnalysis(
                self.t_bounds, output_dim=self.input_dim, **fa_kwargs
            )

        pca_input_dim = self.input_dim
        if self.pca_on_waveform_channels:
            pca_input_dim = self.waveform_rank * n_chans_waveform

        self.pca = MaskedPCA(input_dim=pca_input_dim, **self.pca_kwargs)

    def _needs_to_be_fitted(self):
        assert not self.needs_fit

    def determine_position_(self, static_amp_vecs, geom, cluster_channel_index):
        if cluster_channel_index is not None:
            assert cluster_channel_index.shape == (self.n_chans_full, self.n_chans_unit)
        device = static_amp_vecs.device

        count = torch.isfinite(static_amp_vecs).sum(0)
        ampmean = torch.nan_to_num(torch.nanmean(static_amp_vecs, dim=0))
        snr = ampmean * torch.sqrt(count)
        self.snr = snr
        self.count = count
        self.com = (snr * geom[:, 1]).sum() / snr.sum()
        if self.channel_strategy in ("snr", "peak"):
            max_channel = snr.argmax()
        elif self.channel_strategy in ("com",):
            fullcom = (snr[:, None] * geom).sum() / snr.sum()
            max_channel = (geom - fullcom).square().sum(1).argmin()
        else:
            assert False

        if self.channel_strategy in ("peak", "com"):
            my_chans = cluster_channel_index[max_channel]
        else:
            mask = torch.logical_and(
                snr > self.channel_strategy_snr_min,
                ampmean > self.channel_strategy_snr_minamp,
            )
            (my_chans,) = torch.nonzero(mask, as_tuple=True)
            self.n_chans_unit = my_chans.numel()

        channel_reindexer = torch.full(
            (self.n_chans_full + 1,), self.n_chans_unit, device=device
        )
        my_valid = my_chans < self.n_chans_full
        my_ixs = torch.arange(self.n_chans_unit, device=device)[my_valid]
        channel_reindexer[my_chans[my_valid]] = my_ixs
        if hasattr(self, "channel_reindexer"):
            self.channel_reindexer.copy_(channel_reindexer)
            self.max_channel.copy_(max_channel)
        else:
            self.register_buffer("channel_reindexer", channel_reindexer)
            self.register_buffer("max_channel", max_channel)
        self.register_buffer("channels", my_chans)

    def overlaps(self, static_channels):
        """
        Arguments
        ---------
        static_channels : (n_spikes, n_chans_wf)

        Returns
        -------
        overlaps : (n_spikes)
        rel_ix : (n_spikes, n_chans_unit)
        """
        rel_ix = self.rel_ix(static_channels)
        overlap_num = (rel_ix < self.n_chans_unit).sum(1)
        overlap_den = (static_channels < self.n_chans_full).sum(1)
        overlaps = overlap_num / overlap_den
        return overlaps, rel_ix

    def rel_ix(self, static_channels):
        """
        Arguments
        ---------
        static_channels : (n_spikes, n_chans_wf)

        Returns
        -------
        rel_ix : (n_spikes, n_chans_unit)
        """
        rel_ix = torch.take_along_dim(
            self.channel_reindexer[None],
            static_channels,
            axis=1,
        )
        return rel_ix

    def get_means(self, times=None, n=None, padded=False, constant_value=torch.nan):
        single = times is None and n is None
        if not single and n is None:
            n = len(times)
        if self.do_interp:
            assert not single
            _, means_flat = self.interp(times)
            means = means_flat.view(n, self.waveform_rank, self.n_chans_unit)
            if padded:
                means = F.pad(means, (0, 1), value=constant_value)
        else:
            mean_flat = self.mean
            means = mean_flat.view(self.waveform_rank, self.n_chans_unit)
            if padded:
                means = F.pad(means, (0, 1), value=constant_value)
            if not single:
                means = means[None].broadcast_to(n, *means.shape).contiguous()

        return means

    def to_unit_channels(
        self,
        waveforms,
        times=None,
        waveform_channels=None,
        rel_ix=None,
        fill_mode="mean",
        constant_value=torch.nan,
    ):
        """Shift waveform from its channels to this unit's

        How to fill in the blanks? fill_mode="mean" uses this unit's possibly time-varying
        mean. fill_mode="constant" uses constant_value.
        """
        if rel_ix is None:
            rel_ix = self.rel_ix(waveform_channels)

        if torch.is_tensor(fill_mode):
            waveforms_rel = fill_mode
        elif fill_mode == "mean":
            waveforms_rel = self.get_means(
                times, n=len(rel_ix), padded=True, constant_value=constant_value
            )
        elif fill_mode == "constant":
            waveforms_rel = torch.full(
                (len(waveforms), self.waveform_rank, self.n_chans_unit + 1),
                constant_value,
                dtype=waveforms.dtype,
                device=waveforms.device,
            )

        n, r, c = waveforms.shape
        rel_ix_scatter = rel_ix[:, None, :].broadcast_to((n, r, rel_ix.shape[-1]))
        waveforms_rel.scatter_(src=waveforms, dim=2, index=rel_ix_scatter)
        return waveforms_rel[..., : self.n_chans_unit]

    def to_waveform_channels(
        self, waveforms_rel, waveform_channels=None, rel_ix=None, already_padded=False
    ):
        if rel_ix is None:
            rel_ix = self.rel_ix(waveform_channels)

        n = waveforms_rel.shape[0]
        waveforms_rel = waveforms_rel.reshape(n, -1, self.n_chans_unit + already_padded)
        if not already_padded:
            waveforms_rel = F.pad(waveforms_rel, (0, 1))
        rel_ix = rel_ix[:, None, :].broadcast_to(
            (n, self.waveform_rank, rel_ix.shape[-1])
        )
        return torch.gather(waveforms_rel, dim=2, index=rel_ix)

    def residuals_rel(
        self,
        times,
        waveforms,
        waveform_channels,
        waveform_channel_index=None,
        rel_ix=None,
        batch_size=None,
        out=None,
        embed=False,
        padded=False,
    ):
        if batch_size is None:
            batch_size = self.batch_size
        if rel_ix is None:
            rel_ix = self.rel_ix(waveform_channels)
        n = len(waveforms)
        if embed:
            out_shape = (self.residual_pca_rank,)
        else:
            out_shape = (self.waveform_rank, self.n_chans_unit)
        if out is None:
            out = torch.empty(
                (n, *out_shape),
                dtype=waveforms.dtype,
                device=waveforms.device,
            )
        if embed and self.pca_on_waveform_channels:
            wfc = waveform_channel_index[self.max_channel][None]
        for j in range(0, n, batch_size):
            sl = slice(j, min(j + batch_size, n))
            means_rel = self.get_means(times[sl], padded=True)
            resids = self.to_unit_channels(
                waveforms=waveforms[sl], rel_ix=rel_ix[sl], fill_mode=means_rel.clone()
            )
            means_rel = means_rel[..., :-1]
            if self.scale_residual_embed:
                means_rel = means_rel.mul(
                    self.get_scalings(resids, means_rel)[:, None, None]
                )
            resids.sub_(means_rel)
            if embed:
                if self.pca_on_waveform_channels:
                    resids = self.to_waveform_channels(
                        resids, wfc.broadcast_to((len(resids), *wfc.shape))
                    )
                resids = resids.reshape(len(resids), -1)
                out[sl] = self.pca.transform_precentered(resids)
            else:
                out[sl] = resids

        return out

    def residual_embed(
        self,
        times,
        waveforms,
        waveform_channels,
        waveform_channel_index=None,
        rel_ix=None,
        batch_size=None,
        out=None,
    ):
        return self.residuals_rel(
            times,
            waveforms,
            waveform_channels,
            waveform_channel_index=waveform_channel_index,
            rel_ix=rel_ix,
            batch_size=batch_size,
            out=out,
            embed=True,
        )

    def get_scalings(self, waveforms, means, already_masked=False, scaled=True):
        if not already_masked:
            mask = torch.isfinite(waveforms[:, 0, :]).unsqueeze(1).to(waveforms)
            waveforms = torch.nan_to_num(waveforms)
            means = torch.nan_to_num(means * mask)
        dots = means.mul(waveforms).sum(dim=(1, 2))
        recons_sumsq = means.square().sum(dim=(1, 2))
        scalings = (dots + self.inv_lambda).div_(recons_sumsq + self.inv_lambda)
        scalings = scalings.clip_(self.scale_clip_low, self.scale_clip_high)
        return scalings

    def spike_badnesses(
        self,
        times,
        waveforms,
        waveform_channels,
        kinds=("l2", "1-r^2", "1-scaledr^2"),
        overlaps=None,
        rel_ix=None,
    ):
        """Badnesses

        How bad is this unit at explaining waveforms on their channels?
        """
        # a client may already know exactly which spikes they want to compare
        spike_ix = slice(None)
        if rel_ix is None:
            overlaps, rel_ix = self.overlaps(waveform_channels)
            (spike_ix,) = torch.nonzero(overlaps >= self.min_overlap, as_tuple=True)
            waveforms = waveforms[spike_ix]
            rel_ix = rel_ix[spike_ix]
            overlaps = overlaps[spike_ix]
            times = times[spike_ix]

        # masks are all or nothing along axis=1
        maskb = (rel_ix < self.n_chans_unit).unsqueeze(1)
        mask = maskb.to(waveforms)
        waveforms = torch.nan_to_num(waveforms)

        # try to reconstruct spikes
        recons_rel = self.get_means(times, padded=True)
        if times is None:
            recons_rel = recons_rel[None]
        recons = self.to_waveform_channels(
            recons_rel, rel_ix=rel_ix, already_padded=True
        )
        recons = torch.nan_to_num(recons * mask)

        badnesses = {}
        if "l2" in kinds or "1-r^2" in kinds:
            l2 = waveforms.sub(recons).square().sum(dim=(1, 2))
        if "mse" in kinds:
            badnesses["mse"] = waveforms.sub(recons).square().mean(dim=(1, 2))
        if "l2" in kinds:
            badnesses["l2"] = l2
        if any("r^2" in k for k in kinds):
            wf_l2 = waveforms.square().sum(dim=(1, 2))
        if "1-r^2" in kinds:
            badnesses["1-r^2"] = l2 / wf_l2
        if "scaledl2" or "1-scaledr^2" in kinds:
            scalings = self.get_scalings(waveforms, recons, already_masked=True)
            scaled_l2 = (
                waveforms.sub(scalings[:, None, None] * recons).square().sum(dim=(1, 2))
            )
        if "scaledl2" in kinds:
            badnesses["scaledl2"] = scaled_l2
        if "1-scaledr^2" in kinds:
            badnesses["1-scaledr^2"] = scaled_l2 / wf_l2
        if "1-maxr^2" in kinds:
            maxsq = torch.amax(waveforms.sub(recons).square(), dim=(1, 2))
            meansq = waveforms.square().sum(dim=1).max(dim=1).values
            badnesses["1-maxr^2"] = maxsq / meansq
        if "diagz" in kinds:
            dx = waveforms.sub(recons)
            var = self.var.view(self.waveform_rank, self.n_chans_unit)
            var = var[None].broadcast_to((len(dx), *var.shape))
            var = self.to_waveform_channels(var, rel_ix=rel_ix)
            var = torch.where(maskb, var, 1.0)
            mah = (dx.square() / var).mean(1).sum(1)
            dof = mask.sum(dim=(1, 2)).to(mah)
            badnesses["diagz"] = mah / dof

        return spike_ix, overlaps, badnesses

    def divergence(
        self,
        other,
        kind="1-scaledr^2",
        aggregate=torch.amax,
        min_overlap=0.5,
        subset_channel_index=None,
    ):
        """Try to explain other units' mean (traces)"""
        other_channels = other.channels
        if subset_channel_index is not None:
            other_channels = subset_channel_index[other.max_channel]

        overlaps, rel_ix = self.overlaps(other_channels[None])
        if overlaps.squeeze() < min_overlap:
            return torch.inf

        if not self.do_interp:
            # simple static case
            other_waveform = other.get_means()[None]
            if subset_channel_index is not None:
                other_waveform = other.to_waveform_channels(
                    other_waveform,
                    waveform_channels=other_channels[None],
                )
            _, _, badnesses = self.spike_badnesses(
                times=None,
                waveforms=other_waveform,
                waveform_channels=other_channels[None],
                kinds=(kind,),
                overlaps=overlaps,
                rel_ix=rel_ix,
            )
            div = badnesses[kind].squeeze()
            return div

        # find grid times in common
        common_grid = torch.logical_and(
            self.interp.grid_fitted,
            other.interp.grid_fitted,
        )
        if not common_grid.any():
            return torch.inf
        common_times = self.interp.grid[common_grid]
        nt = len(common_times)

        # compare
        other_waveforms = other.get_means(common_times)
        if subset_channel_index is not None:
            other_waveforms = other.to_waveform_channels(
                other_waveforms,
                waveform_channels=other_channels[None].broadcast_to(
                    (nt, *other_channels.shape)
                ),
            )
        _, _, badnesses = self.spike_badnesses(
            times=common_times,
            waveforms=other_waveforms,
            waveform_channels=other_channels[None],
            kinds=(kind,),
            overlaps=overlaps,
            rel_ix=rel_ix,
        )
        div = badnesses[kind].squeeze()

        # aggregate over time
        div = aggregate(div)

        return div

    def self_divergence_matrix(self):
        pass

    @torch.enable_grad()
    def fit_center(
        self,
        times,
        waveforms,
        waveform_channels,
        static_amp_vecs,
        geom,
        cluster_channel_index=None,
        waveform_channel_index=None,
        show_progress=False,
        with_var=True,
        weights=None,
    ):
        # transfer waveform -> unit channels, filling with nans
        self.train()
        self.determine_position_(static_amp_vecs, geom, cluster_channel_index)
        self._init_models()
        self.to(waveforms.device)
        n = len(times)
        rel_ix = self.rel_ix(waveform_channels)
        waveforms_rel = self.to_unit_channels(
            waveforms,
            times,
            rel_ix=rel_ix,
            fill_mode="constant",
            constant_value=torch.nan,
        )

        # fit/transform with the interpolator
        if self.do_interp:
            self.interp.fit(
                times,
                waveforms_rel.reshape(n, -1),
                show_progress=show_progress,
                **self.fa_fit_kwargs,
            )
            assert not with_var
            assert weights is None
        else:
            if weights is None:
                weights = torch.ones(n).to(waveforms)
            weights = weights / weights.sum()
            mean = torch.nansum(weights[:, None] * waveforms_rel.reshape(n, -1), dim=0)
            mean = torch.nan_to_num(mean)

            self.register_buffer(
                "mean", mean
                # torch.nan_to_num(torch.nanmedian(waveforms_rel.reshape(n, -1), dim=0).values),
                # torch.nan_to_num(torch.nanmean(waveforms_rel.reshape(n, -1), dim=0)),
            )
            if with_var:
                dxsq = (waveforms_rel.reshape(n, -1) - self.mean).square_()
                var = torch.nansum(weights[:, None] * dxsq, dim=0)
                var = torch.nan_to_num(var, nan=1.0)
                nobs = torch.isfinite(waveforms_rel).sum(0).view(-1).to(var)
                lambd = nobs / (nobs + self.var_prior_count)
                var = var * lambd + 1.0 * (1 - lambd)
                std = var.sqrt()

                # soft version of min
                norm_mean = torch.norm(self.mean)
                cov = std / norm_mean
                cov = cov.clamp(max=self.var_cov_max)
                var = torch.square(cov * norm_mean)

                # var = 1.0 + F.softplus(var - 1.0)
                self.register_buffer("var", var)

    def impute(
        self,
        times,
        waveforms,
        waveform_channels,
        waveform_channel_index=None,
    ):
        rel_ix = self.rel_ix(waveform_channels)
        n = len(times)
        residuals = self.residuals_rel(
            times,
            waveforms,
            waveform_channels,
            padded=False,
        )
        residuals = residuals.reshape(n, -1)
        if self.pca_on_waveform_channels:
            wfcs = waveform_channel_index[self.max_channel]
            wfcs = wfcs[None].broadcast_to((len(residuals), *wfcs.shape))
            residuals = self.to_waveform_channels(residuals, wfcs)
        embeds = self.pca.transform_precentered(residuals)
        recons = self.pca.backward_precentered(embeds)
        imputed = torch.where(
            torch.isfinite(residuals),
            residuals,
            recons,
        )
        return imputed

    def fit_residual(
        self,
        times,
        waveforms,
        waveform_channels,
        static_amp_vecs,
        geom,
        waveform_channel_index,
        show_progress=False,
    ):
        rel_ix = self.rel_ix(waveform_channels)
        n = len(times)
        if self.do_interp:
            assert not self.pca_impute_zeros, "not implemented"
            residuals = self.residuals_rel(
                times,
                waveforms,
                waveform_channels,
                rel_ix=rel_ix,
                padded=False,
            )
        else:
            waveforms_rel = self.to_unit_channels(
                waveforms,
                times,
                rel_ix=rel_ix,
                fill_mode="constant",
                constant_value=0.0 if self.pca_impute_zeros else torch.nan,
            )
            residuals = waveforms_rel.reshape(n, -1) - self.mean
        if self.pca_on_waveform_channels:
            wfcs = waveform_channel_index[self.max_channel]
            wfcs = wfcs[None].broadcast_to((len(residuals), *wfcs.shape))
            residuals = self.to_waveform_channels(residuals, wfcs)
        # if self.pca_impute_zeros:
        #     torch.nan_to_num(residuals, out=residuals)
        if self.pca_noise_scale:
            residuals = torch.normal(residuals, std=self.pca_noise_scale)
        residuals = residuals.reshape(len(residuals), -1)
        self.pca.fit(residuals)
        self.needs_fit = False
        self.eval()


@dataclasses.dataclass
class DPCSplitKwargs:
    rank: int = 2
    sigma_local: Union[str, float] = "rule_of_thumb"
    sigma_regional: Optional[float] = None
    n_neighbors_search: int = 250
    allow_single_cluster_outlier_removal: bool = True
    recursive: bool = True
    split_on_train: bool = False
    radius_search: float = 5.0
    reassign_within_split: bool = False


@dataclasses.dataclass
class ContinuitySplitKwargs:
    threshold: float = 0.25
    scaled: bool = True


class InterpClusterer(torch.nn.Module):
    """Mixture of InterpUnits."""

    def __init__(
        self,
        sorting,
        t_bounds,
        motion_est=None,
        fit_radius=35.0,
        waveform_radius=25.0,
        min_overlap=0.5,
        residual_pca_rank=2,
        min_cluster_size=50,
        n_spikes_fit=2048,
        do_interp=True,
        fa_kwargs=default_fa_kwargs,
        residual_pca_kwargs=default_residual_pca_kwargs,
        scale_residual_embed=False,
        dpc_split_kwargs=DPCSplitKwargs(),
        continuity_split_kwargs=ContinuitySplitKwargs(),
        sampling_method: str = "random",
        split_sampling_method: str = "time_amp_reweighted",
        split_waveform_kind: str = "original",
        in_memory=True,
        keep_spikes="byamp",
        max_n_spikes=5000000,
        reassign_metric="1-scaledr^2",
        merge_metric="1-scaledr^2",
        merge_threshold=0.25,
        zip_threshold=0.15,
        merge_sym_function=torch.maximum,
        merge_linkage="complete",
        merge_with_bimodality=True,
        bimodality_threshold=0.5,
        channel_strategy="snr",
        channel_strategy_snr_min=25.0,
        channel_strategy_snr_minamp=2.5,
        merge_on_waveform_radius=True,
        match_threshold=1.0,
        sampling_sigma=0.5,
        label_dtype=torch.int32,
        clustering_config: ClusteringConfig = None,
        load_tpca=True,
        on_device=False,
        pin=False,
        batch_size=16384,
        tpca_feature_name='collisioncleaned_tpca_features',
        rg=0,
    ):
        super().__init__()
        self.min_cluster_size = min_cluster_size
        self.n_spikes_fit = n_spikes_fit
        self.rg = np.random.default_rng(rg)
        self.t_bounds = t_bounds
        self.clustering_config = clustering_config
        self.do_interp = do_interp
        self.sampling_method = sampling_method
        self.split_sampling_method = split_sampling_method
        self.split_waveform_kind = split_waveform_kind
        self.sampling_sigma = sampling_sigma
        self.zip_threshold = zip_threshold
        self.channel_strategy = channel_strategy
        self.batch_size = batch_size
        self.merge_with_bimodality = merge_with_bimodality
        self.bimodality_threshold = bimodality_threshold
        self._reas_bufs = {}

        self.data = _load_data(
            sorting,
            motion_est,
            fit_radius,
            reassign_wf_radius=waveform_radius,
            in_memory=in_memory,
            keep=keep_spikes,
            max_n_spikes=max_n_spikes,
            load_tpca=load_tpca,
            on_device=on_device,
            pin=pin,
            rg=self.rg,
            tpca_feature_name=tpca_feature_name,
        )
        self.residual_pca_rank = residual_pca_rank
        self.unit_kw = dict(
            t_bounds=t_bounds,
            n_chans_unit=self.data.n_chans_unit if channel_strategy != "snr" else None,
            n_chans_waveform=self.data.n_chans_waveform,
            waveform_rank=self.data.waveform_rank,
            min_overlap=min_overlap,
            residual_pca_rank=residual_pca_rank,
            fa_kwargs=fa_kwargs,
            residual_pca_kwargs=residual_pca_kwargs,
            n_chans_full=self.data.n_chans_full,
            scale_residual_embed=scale_residual_embed,
            channel_strategy=channel_strategy,
            channel_strategy_snr_min=channel_strategy_snr_min,
            channel_strategy_snr_minamp=channel_strategy_snr_minamp,
        )

        torch.manual_seed(self.rg.bit_generator.random_raw())
        self.labels = torch.tensor(
            self.data.spike_train.labels[self.data.keepers], dtype=label_dtype
        )
        self.models = torch.nn.ModuleDict()
        self.register_buffer("_device", torch.tensor(0))
        self.dpc_split_kw = dpc_split_kwargs
        self.continuity_split_kwargs = continuity_split_kwargs

        self.reassign_metric = reassign_metric
        self.merge_metric = merge_metric
        self.merge_threshold = merge_threshold
        self.merge_linkage = merge_linkage
        self.min_overlap = min_overlap
        self.merge_sym_function = merge_sym_function
        self.merge_on_waveform_radius = merge_on_waveform_radius
        self.match_threshold = match_threshold

        self.cleanup()

        # self.m_step()
        # self.order_by_depth()

    @staticmethod
    def normalize_key(ix):
        if torch.is_tensor(ix):
            ix = ix.item()
        if isinstance(ix, np.ndarray):
            ix = ix.item()
        return str(ix)

    def __getitem__(self, ix):
        if not ix in self:
            raise KeyError(f"{ix} (normalized: {self.normalize_key(ix)})")
        ix = self.normalize_key(ix)
        return self.models[ix]

    def __setitem__(self, ix, value):
        ix = self.normalize_key(ix)
        self.models[ix] = value

    def update(self, other):
        for key, value in other.items():
            self[key] = value

    def __contains__(self, ix):
        ix = self.normalize_key(ix)
        return ix in self.models

    def unit_ids(self):
        """Get the current set of unit ids

        This is actually kinda hard. Because we sometimes have units with models but no spikes.
        And we sometimes have not instantiated models yet.
        """
        ids = torch.unique(self.labels)
        ids = ids[ids >= 0]
        assert torch.equal(ids, torch.arange(ids.numel()))

        model_ids = torch.tensor([int(uid) for uid in self.models.keys()])
        model_ids = model_ids.to(ids)
        ids = torch.unique(torch.concatenate((ids, model_ids)))

        return ids

    @property
    def device(self):
        return self._device.device

    def update_labels(self, old_labels, new_labels=None, flat=False):
        """
        Re-label units. This should not split labels, but merging is OK.

        Arguments
        ---------
        old_labels : (n_units,)
        new_labels : (n_units,)
        """
        # invariant:
        # labels in self.labels **always** match keys in self.models
        # this means that things which change the meaning of labels
        # must update both structures
        if new_labels is None:
            new_labels = torch.arange(len(old_labels))

        if self.models:
            new_models = {}
            order = torch.argsort(new_labels)
            for j in order:
                oldk = self.normalize_key(old_labels[j])
                newk = self.normalize_key(new_labels[j])
                if newk not in new_models and oldk in self:
                    new_models[newk] = self[oldk]
            self.models.clear()
            self.update(new_models)

        if flat:
            kept = self.labels >= 0
            label_indices = self.labels[kept]
        else:
            kept = torch.isin(self.labels, old_labels)
            label_indices = torch.searchsorted(old_labels, self.labels[kept])
        self.labels[kept] = new_labels.to(self.labels.dtype)[label_indices]
        self.labels[torch.logical_not(kept)] = -1

    def cleanup(self, min_cluster_size=None, remove_low_snr=False):
        """Remove small units and make labels contiguous."""
        old_labels, counts = torch.unique(self.labels, return_counts=True)
        counts = counts[old_labels >= 0]
        old_labels = old_labels[old_labels >= 0]

        if min_cluster_size is None:
            min_cluster_size = self.min_cluster_size

        big_enough = counts >= min_cluster_size
        if remove_low_snr and self.channel_strategy == "snr" and len(self.models):
            nc = [self[u].n_chans_unit for u in self.unit_ids()]
            min_chans = self.data.n_chans_reassign * self.min_overlap
            big_enough = torch.logical_and(big_enough, torch.tensor(nc) >= min_chans)

        n_removed = torch.logical_not(big_enough).sum()
        if n_removed:
            count_removed = counts[torch.logical_not(big_enough)].sum()
            pct_removed = 100 * count_removed / len(self.data.keepers)
            print(
                f"Removed {n_removed} too-small units ({pct_removed:0.1f}% of spikes). "
                f"New unit count: {big_enough.sum()}."
            )
        self.update_labels(old_labels[big_enough], flat=False)
        return old_labels[big_enough]

    def order_by_depth(self):
        """Reorder labels by unit CoM depth."""
        if not self.models:
            return

        unit_ids = self.unit_ids()
        order = np.argsort([self[uid].com.numpy(force=True) for uid in unit_ids])
        # this second argsort never fails to impress (my brain into a small cube)
        self.update_labels(
            unit_ids,
            torch.argsort(torch.from_numpy(order)),
            flat=True,
        )

    def m_step(
        self,
        force=False,
        to_fit=None,
        fit_residual=True,
        show_progress=True,
        store=True,
        n_threads=0,
        with_var=True,
        weights_kind=None,
        weights_sparse=None,
        divergences=None,
    ):
        """Fit all models that need fitting."""
        if to_fit is None:
            if force:
                to_fit = self.unit_ids()
            else:
                to_fit = []
                for uid in self.unit_ids():
                    if uid not in self or self[uid].needs_fit:
                        to_fit.append(uid)
<<<<<<< HEAD

        if show_progress:
            to_fit = tqdm(to_fit, desc="M step", **tqdm_kw)

=======
>>>>>>> ec1a06c5
        if weights_kind is not None and weights_sparse is None:
            weights_sparse = self.reassignment_weights(
                unit_ids=to_fit,
                show_progress=False,
                n_threads=n_threads,
                kind=weights_kind,
                divergences=divergences,
            )

        def fit_unit(j, uid):
            if uid not in self:
                model = InterpUnit(do_interp=self.do_interp, **self.unit_kw)
                model.to(self.device)
                if store:
                    self[uid] = model
            else:
                model = self[uid]

            in_unit, train_data = self.get_training_data(
                uid, waveform_kind="original", sampling_method=self.sampling_method
            )

            weights = None
            if weights_sparse is not None:
                weights = torch.index_select(
                    weights_sparse[j],
                    0,
                    in_unit.to(weights_sparse.device),
                ).to_dense().to(train_data['waveforms'])
            # elif weights_kind is not None:
            #     badness = self.reassignment_divergences(
            #         which_spikes=in_unit,
            #         units=[model],
            #         show_progress=False,
            #         kind=weights_kind,
            #     )
            #     weights = np.full(in_unit.shape, np.inf)
            #     weights[badness.coords[1]] = badness.data
            #     # weights = torch.from_numpy(np.reciprocal(weights)).to(train_data['waveforms'])
            #     weights = torch.from_numpy(weights).to(train_data['waveforms'])
            #     weights = F.softmax(-0.5 * weights, dim=0)

            model.fit_center(**train_data, weights=weights, show_progress=False, with_var=with_var)
            model.fit_indices = None
            if fit_residual:
                in_unit, train_data = self.get_training_data(
                    uid,
                    waveform_kind=self.split_waveform_kind,
                    sampling_method=self.split_sampling_method,
                )
                if self.channel_strategy != "snr":
                    del train_data["cluster_channel_index"]
                model.fit_residual(**train_data, show_progress=False)
                model.fit_indices = in_unit
            return model

        fit_units = []
        if n_threads:
            res = joblib.Parallel(n_jobs=n_threads, backend="threading", return_as="generator")(
                joblib.delayed(fit_unit)(j, uu) for j, uu in enumerate(to_fit)
            )
            if show_progress:
                res = tqdm(res, desc="M step", total=len(to_fit), **tqdm_kw)
            for model in res:
                fit_units.append(model)
        else:
            if show_progress:
                to_fit = tqdm(to_fit, desc="M step", **tqdm_kw)

            for j, uu in enumerate(to_fit):
                fit_units.append(fit_unit(j, uu))

        return fit_units

    def recluster_outliers(self):
        # -2s mark for no re-clustering
        labels_to_cluster = np.full_like(self.data.spike_train.labels, -2)
        labels_to_cluster[self.data.keepers] = -1
        labels_to_cluster[self.data.keepers[self.labels >= 0]] = -2

        reclustered = initial.initial_clustering(
            recording=None,
            sorting=dataclasses.replace(
                self.data.spike_train, labels=labels_to_cluster
            ),
            clustering_config=self.clustering_config,
            motion_est=self.data.motion_est,
        )
        assert np.isin(
            np.flatnonzero(reclustered.labels >= 0),
            np.flatnonzero(labels_to_cluster == -1),
        ).all()
        new_clusters, new_counts = np.unique(reclustered.labels, return_counts=True)
        valid = new_clusters >= 0
        new_counts = new_counts[valid]
        new_clusters = new_clusters[valid]
        orig_outlier_count = (self.labels < 0).sum()
        newly_clustered_count = new_counts.sum()
        new_outlier_count = orig_outlier_count - newly_clustered_count
        orig_outlier_pct = 100 * orig_outlier_count / len(self.data.keepers)
        new_outlier_pct = 100 * new_outlier_count / len(self.data.keepers)
        print(
            f"Reclustering found {new_clusters.size} new clusters with "
            f"spike counts from {new_counts.min()} to {new_counts.max()}. "
            f"Outlier fraction: {orig_outlier_pct:0.1f}% -> {new_outlier_pct:0.1f}%."
        )

        ixs_to_replace = self.labels < 0
        ixs_to_grab = self.data.keepers[self.labels < 0]
        label_start = self.labels.max() + 1
        replacers = torch.as_tensor(
            reclustered.labels[ixs_to_grab],
            dtype=self.labels.dtype,
            device=self.labels.device,
        )
        replacers = torch.where(
            replacers >= 0,
            label_start + replacers,
            -1,
        )
        self.labels[ixs_to_replace] = replacers
        # self.cleanup()

    def residual_dpc_split(self, unit_ids_to_split=None, n_threads=0):
        if unit_ids_to_split is None:
            unit_ids_to_split = list(self.unit_ids())
        n_orig = len(unit_ids_to_split)
        n_splits = []

        while unit_ids_to_split:
            next_ids_to_split = []
            ns = 0
            for uid in tqdm(
                unit_ids_to_split, desc=f"Split round {len(n_splits)}", **tqdm_kw
            ):
                nnew, new_splits = self.dpc_split_unit(uid)
                next_ids_to_split.extend(new_splits)
                ns += nnew
            n_splits.append(ns)
            self.m_step(fit_residual=False, n_threads=0, show_progress=False)
            self.m_step(
                fit_residual=True, to_fit=next_ids_to_split, n_threads=n_threads
            )
            unit_ids_to_split = next_ids_to_split
        sequence = "+".join(map(str, n_splits))
        print(f"Split: {n_orig} + ({sequence}) = {len(self.unit_ids())}.")
        # self.cleanup()
        # self.order_by_depth()

    def split_features(self, uid, in_unit=None):
        (in_unit_full,) = (self.labels == uid).nonzero(as_tuple=True)
        if self.dpc_split_kw.split_on_train:
            assert in_unit is None
            if self[uid].pca.train_loadings is None:
                return in_unit_full, None, None
            in_unit = self[uid].fit_indices
            features = self[uid].pca.train_loadings[:, : self.dpc_split_kw.rank]
            features = features.numpy(force=True)
            return in_unit_full, in_unit, features
        if in_unit is None:
            in_unit = in_unit_full
        n = in_unit.numel()
        features = torch.empty((n, self.residual_pca_rank), device=self.device)
        unit = self[uid]
        ci = self.data.registered_original_channel_index
        if self.split_waveform_kind == "reassign":
            ci = self.data.registered_reassign_channel_index
        for sl, data in self.batches(in_unit, waveform_kind=self.split_waveform_kind):
            unit.residual_embed(**data, out=features[sl], waveform_channel_index=ci)
        features = features[:, : self.dpc_split_kw.rank].numpy(force=True)
        return in_unit_full, in_unit, features

    def dpc_split_unit(self, uid):
        """
        Updates state by adding new models and updating labels etc after splitting a unit.

        Returns
        -------
        list of new IDs to split
        """
        # invariant: maintains contiguous label space of big-enough units
        unit = self[uid]
        in_unit_full, in_unit, features = self.split_features(uid)
        if features is None:
            return 0, []
        if in_unit_full.numel() <= self.min_cluster_size:
            return 0, []

        # we may have duplicate features
        features_uniq, inverse = np.unique(features, axis=0, return_inverse=True)

        try:
            split_labels = density.density_peaks_clustering(
                features_uniq,
                sigma_local=self.dpc_split_kw.sigma_local,
                n_neighbors_search=self.dpc_split_kw.n_neighbors_search,
                remove_clusters_smaller_than=self.min_cluster_size,
                radius_search=self.dpc_split_kw.radius_search,
            )
        except ValueError as e:
            print(e)
            return 0, []
        del features

        # handle duplicates
        split_labels = split_labels[inverse]

        # -- deal with relabeling
        split_units, counts = np.unique(split_labels, return_counts=True)
        n_split_full = split_units.size
        counts = counts[split_units >= 0]
        assert (counts >= self.min_cluster_size).all()
        split_units = split_units[split_units >= 0]
        n_split = split_units.size

        # case 1: single-unit outlier removal. re-fit but don't re-split.
        if n_split_full - 1 == n_split == 1:
            if self.dpc_split_kw.allow_single_cluster_outlier_removal:
                unit.needs_fit = True
                self.labels[in_unit_full] = -1
                self.labels[in_unit[split_labels >= 0]] = uid
                return 0, []

        # case 0: nothing happened.
        if n_split <= n_split_full <= 1:
            return 0, []

        # in all cases below, we want to re-fit this unit
        unit.needs_fit = True

        # case 2: something legitimately took place.
        # here, split_unit 0 retains label uid. split units >=1 get new labels.
        assert n_split in (n_split_full, n_split_full - 1)
        assert n_split > 1
        assert split_units[0] == 0
        self.labels[in_unit_full] = -1
        new_unit_ids = (
            uid,
            *(self.labels.max() + torch.arange(1, n_split, dtype=self.labels.dtype)),
        )
        for split_label, new_label in zip(split_units, new_unit_ids):
            in_split = in_unit[split_labels == split_label]
            self.labels[in_split] = new_label

        # reassign within unit if necessary
        if not self.dpc_split_kw.reassign_within_split:
            return len(new_unit_ids) - 1, new_unit_ids

        new_units = self.m_step(to_fit=new_unit_ids, store=False, show_progress=False)
        divergences = self.reassignment_divergences(
            which_spikes=in_unit_full,
            units=new_units,
            show_progress=False,
        )
        split_labels = sparse_reassign(divergences, self.match_threshold)
        unit.needs_fit = True
        kept = np.flatnonzero(split_labels >= 0)

        # if reassign kills everything, just keep the state before reassignment
        if not kept.size:
            return 0, []

        split_units, counts = np.unique(split_labels[kept], return_counts=True)
        split_units = split_units[counts >= self.min_cluster_size]
        n_split = split_units.size
        if n_split <= 1:
            return 0, []

        self.labels[in_unit_full] = -1
        new_unit_ids = (
            uid,
            *(self.labels.max() + torch.arange(1, n_split, dtype=self.labels.dtype)),
        )
        for split_label, new_label in zip(split_units, new_unit_ids):
            in_split = in_unit_full[split_labels == split_label]
            self.labels[in_split] = new_label
        return len(new_unit_ids) - 1, new_unit_ids

    def kmeanspp(
        self, unit_id, sampling_method="time_amp_reweighted", n_clust=5, n_iter=0
    ):
        in_unit, data = self.get_training_data(
            unit_id,
            n=None,
            in_unit=None,
            waveform_kind=self.split_waveform_kind,
            sampling_method=None,
        )
        n_clust = min(n_clust, in_unit.numel() // self.min_cluster_size)
        waveforms = self[unit_id].impute(
            data["times"],
            data["waveforms"],
            data["waveform_channels"],
            data["waveform_channel_index"],
        )

        # pick centroids and reassign imputed wfs
        n = len(waveforms)
        centroid_ixs = []
        dists = torch.full(
            (n,), torch.inf, dtype=waveforms.dtype, device=waveforms.device
        )
        assignments = torch.zeros((n,), dtype=torch.long, device=self.labels.device)
        for j in range(n_clust):
            if j == 0:
                newix = self.rg.integers(n)
            else:
                newix = self.rg.choice(n, p=(dists / dists.sum()).numpy(force=True))
            centroid_ixs.append(newix)
            curcent = waveforms[newix][None]
            newdists = (waveforms - curcent).square().sum(1)
            closer = newdists < dists
            assignments[closer] = j
            dists[closer] = newdists[closer]

        e = None
        if n_iter:
            # e = F.one_hot(assignments, num_classes=n_clust).to(waveforms)
            # centroids = (e / e.sum(0)).T @ waveforms
            centroids = waveforms[centroid_ixs]
            dists = waveforms[:, None, :] - centroids[None, :, :]
            dists = dists.square_().sum(2)
            for i in range(n_iter):
                # update centroids
                e = F.softmax(-0.5 * dists, dim=1)
                centroids = (e / e.sum(0)).T @ waveforms
                dists = waveforms[:, None, :] - centroids[None, :, :]
                dists = dists.square_().sum(2)
                assignments = torch.argmin(dists, 1)

        return in_unit, assignments.to(in_unit), e

    def constrain_split_centroids(self, in_unit, sub_labels, weights=None):
        ids = torch.unique(sub_labels)
        ids = ids[ids >= 0]
        new_units = []

        # fit sub-units
        for j, label in enumerate(ids):
            u = InterpUnit(
                do_interp=False,
                **self.unit_kw,
            )
            inu = in_unit[sub_labels == label]
            w = None
            if weights is not None:
                w = weights[sub_labels == label, j]
            inu, train_data = self.get_training_data(
                unit_id=None,
                waveform_kind="original",
                in_unit=inu,
                sampling_method=self.sampling_method,
            )
            u.fit_center(**train_data, show_progress=False, weights=w)
            new_units.append(u)

        # remove dead units
        is_alive = np.array([bool(u.n_chans_unit) for u in new_units])
        is_alive = is_alive[sub_labels]
        ju = [(j, u) for j, u in enumerate(new_units) if u.n_chans_unit]

        # sub-merge
        kind = self.merge_metric
        min_overlap = self.min_overlap
        subset_channel_index = None
        if self.merge_on_waveform_radius:
            subset_channel_index = self.data.registered_reassign_channel_index
        nu = len(new_units)
        divergences = torch.full((nu, nu), torch.nan)
        for i, ua in ju:
            for j, ub in ju:
                if i == j:
                    divergences[i, j] = 0
                    continue
                divergences[i, j] = ua.divergence(
                    ub,
                    kind=kind,
                    min_overlap=min_overlap,
                    subset_channel_index=subset_channel_index,
                )

        dists = self.merge_sym_function(divergences, divergences.T)
        dists = dists.numpy(force=True)
        valid = np.isfinite(dists)
        if not valid.all():
            dists[np.logical_not(valid)] = dists[valid].max() + 10
        d = dists[np.triu_indices(dists.shape[0], k=1)]
        Z = linkage(d, method=self.merge_linkage)
        new_labels = fcluster(Z, self.zip_threshold, criterion="distance")
        new_labels -= 1

        _, merge_labels = np.unique(new_labels[sub_labels], return_inverse=True)

        labels = np.where(
            is_alive,
            merge_labels,
            -1,
        )
        return labels

    def kmeans_split(self, verbose=False):
        n_new = 0
        for unit_id in tqdm(self.unit_ids(), desc="kmeans split"):
            n_new_unit, newids = self.kmeans_split_unit(unit_id)
            if verbose:
                print(f"{unit_id=} {newids=}")
            n_new += n_new_unit
        print(f"kmeans split broke off {n_new} new units.")

    def kmeans_split_unit(self, unit_id):
        (in_unit_full,) = torch.nonzero(self.labels == unit_id, as_tuple=True)
        in_unit, split_labels, weights = self.kmeanspp(unit_id, n_clust=5, n_iter=50)
        split_units, split_labels = torch.unique(split_labels, return_inverse=True)
        if split_units.numel() <= 1:
            return 0, []
        split_labels = self.constrain_split_centroids(in_unit, split_labels, weights=weights)

        split_units, counts = np.unique(split_labels, return_counts=True)
        n_split_full = split_units.size
        valid = np.logical_and(split_units >= 0, counts >= self.min_cluster_size)
        counts = counts[valid]
        split_units = split_units[valid]
        n_split = split_units.size

        # case 1: single-unit outlier removal. re-fit but don't re-split.
        if n_split_full >= n_split == 1:
            if self.dpc_split_kw.allow_single_cluster_outlier_removal:
                self[unit_id].needs_fit = True
                self.labels[in_unit_full] = -1
                self.labels[in_unit[split_labels >= 0]] = unit_id
                return 0, []

        # case 0: nothing happened.
        assert n_split <= n_split_full
        if n_split <= n_split_full <= 1:
            return 0, []

        # in all cases below, we want to re-fit this unit
        self[unit_id].needs_fit = True

        # case 2: something legitimately took place.
        # here, split_unit 0 retains label uid. split units >=1 get new labels.
        assert n_split > 1, f"{n_split=} {n_split_full=}"
        self.labels[in_unit_full] = -1
        new_unit_ids = (
            unit_id,
            *(self.labels.max() + torch.arange(1, n_split, dtype=self.labels.dtype)),
        )
        for split_label, new_label in zip(split_units, new_unit_ids):
            in_split = in_unit[split_labels == split_label]
            self.labels[in_split] = new_label

        # reassign within unit if necessary
        if not self.dpc_split_kw.reassign_within_split:
            return len(new_unit_ids) - 1, new_unit_ids

        new_units = self.m_step(to_fit=new_unit_ids, store=False, show_progress=False)
        divergences = self.reassignment_divergences(
            which_spikes=in_unit_full,
            units=new_units,
            show_progress=False,
        )
        split_labels = sparse_reassign(divergences, self.match_threshold)
        kept = np.flatnonzero(split_labels >= 0)

        # if reassign kills everything, just keep the state before reassignment
        if not kept.size:
            return 0, []

        split_units, counts = np.unique(split_labels[kept], return_counts=True)
        split_units = split_units[counts >= self.min_cluster_size]
        n_split = split_units.size
        if n_split <= 1:
            return 0, []

        self.labels[in_unit_full] = -1
        new_unit_ids = (
            unit_id,
            *(self.labels.max() + torch.arange(1, n_split, dtype=self.labels.dtype)),
        )
        for split_label, new_label in zip(split_units, new_unit_ids):
            in_split = in_unit_full[split_labels == split_label]
            self.labels[in_split] = new_label
        return len(new_unit_ids) - 1, new_unit_ids

    def parcellate(self):
        unit_ids_to_split = list(self.unit_ids())
        n_orig = len(unit_ids_to_split)
        n_splits = 0

        for unit_id in unit_ids_to_split:
            n_splits += self.parcellate_unit(unit_id)

        self.cleanup()

    def parcellate_unit(self, unit_id):
        (in_unit_full,) = torch.nonzero(self.labels == unit_id, as_tuple=True)
        spike_chans = self.data.spike_static_channels[in_unit_full].numpy(force=True)
        unique_neighbs, inverse = np.unique(spike_chans, axis=0, return_inverse=True)
        n_uniq, _ = ushape = unique_neighbs.shape
        if n_uniq == 1:
            return

        denoms = (unique_neighbs < self.data.n_chans_full).sum(1)
        overlaps = np.zeros((n_uniq, n_uniq))
        for i in range(n_uniq):
            target = unique_neighbs[i]
            target = target[target < self.data.n_chans_full]
            iolaps = np.isin(unique_neighbs.ravel(), target).reshape(ushape)
            overlaps[i, :] = iolaps.sum(1) / denoms[i]
        overlaps = np.maximum(overlaps, overlaps.T)

        dists = 1 - overlaps
        d = dists[np.triu_indices(n_uniq, k=1)]
        Z = linkage(d, method="complete")
        threshold = (
            1 - self.min_overlap * self.data.n_chans_waveform / self.data.n_chans_full
        )
        uniq_labels = fcluster(Z, threshold, criterion="distance")

        # regroup
        ids = np.unique(uniq_labels)
        if ids.size == 1:
            return 0

        if unit_id in self:
            self[unit_id].needs_fit = True
        split_labels = uniq_labels[inverse]
        self.labels[in_unit_full] = -1
        new_unit_ids = (
            unit_id,
            *(self.labels.max() + torch.arange(1, ids.size, dtype=self.labels.dtype)),
        )
        for split_label, new_label in zip(ids, new_unit_ids):
            in_split = in_unit_full[split_labels == split_label]
            self.labels[in_split] = new_label
        return ids.size - 1

    def zipper_split(self):
        n_new = 0
        self._zipper_parents = {}
        for unit_id in tqdm(self.unit_ids(), desc="Zipper split"):
            n_new += self.zipper_split_unit(unit_id)
        print(f"Zipper split broke off {n_new} new units.")
        self.m_step()

    def zipper_split_unit(self, unit_id):
        unit = self[unit_id]
        in_unit = in_unit_full = np.flatnonzero(self.labels == unit_id)

        times = self.data.times_seconds[in_unit].numpy(force=True)
        amps = np.nan_to_num(self.data.get_static_amp_vecs(in_unit)).ptp(1)
        z = np.c_[times, amps]
        z /= mad(z, axis=0, keepdims=True)
        split_labels = density.density_peaks_clustering(
            z,
            sigma_local=0.5,
            sigma_regional=1.0,
            min_bin_size=0.05,
            n_neighbors_search=self.dpc_split_kw.n_neighbors_search,
            remove_clusters_smaller_than=self.min_cluster_size,
            return_extra=False,
        )

        # prevent super oversplitting by checking centroid distances
        ids = np.unique(split_labels)
        ids = ids[ids >= 0]
        if ids.size <= 1:
            return 0

        new_units = []
        for label in ids:
            u = InterpUnit(do_interp=False, **self.unit_kw)
            inu = torch.tensor(in_unit[np.flatnonzero(split_labels == label)])
            inu, train_data = self.get_training_data(
                unit_id=None,
                in_unit=inu,
                sampling_method=self.sampling_method,
            )
            u.fit_center(**train_data, show_progress=False)
            new_units.append(u)
        kind = self.merge_metric
        min_overlap = self.min_overlap
        subset_channel_index = None
        if self.merge_on_waveform_radius:
            subset_channel_index = self.data.registered_reassign_channel_index
        nu = len(new_units)
        divergences = torch.full((nu, nu), torch.nan)
        for i, ua in enumerate(range(nu)):
            for j, ub in enumerate(range(nu)):
                if ua == ub:
                    divergences[i, j] = 0
                    continue
                divergences[i, j] = new_units[ua].divergence(
                    new_units[ub],
                    kind=kind,
                    min_overlap=min_overlap,
                    subset_channel_index=subset_channel_index,
                )
        dists = divergences.numpy(force=True)
        dists = np.maximum(dists, dists.T)

        dists[np.isinf(dists)] = dists[np.isfinite(dists)].max() + 10
        assert np.isfinite(dists).all(), f"{dists=}"
        d = dists[np.triu_indices(dists.shape[0], k=1)]
        Z = linkage(d, method=self.merge_linkage)
        new_labels = fcluster(Z, self.zip_threshold, criterion="distance")
        new_labels -= 1  # why do they do this...
        kept = split_labels >= 0
        split_labels[kept] = new_labels[split_labels[kept]]

        # -- deal with relabeling
        split_units, counts = np.unique(split_labels, return_counts=True)
        n_split_full = split_units.size
        counts = counts[split_units >= 0]
        assert (counts >= self.min_cluster_size // 2).all()
        split_units = split_units[split_units >= 0]
        n_split = split_units.size
        # case 0: nothing happened.
        if n_split <= 1:
            return 0  # , []

        # below, we want to re-fit this unit
        unit.needs_fit = True

        # case 2: something legitimately took place.
        # here, split_unit 0 retains label uid. split units >=1 get new labels.
        assert n_split in (n_split_full, n_split_full - 1)
        assert n_split > 1
        assert split_units[0] == 0
        self.labels[in_unit_full] = -1
        new_unit_ids = (
            unit_id,
            *(self.labels.max() + torch.arange(1, n_split, dtype=self.labels.dtype)),
        )
        for split_label, new_label in zip(split_units, new_unit_ids):
            self._zipper_parents[self.normalize_key(new_label)] = self.normalize_key(
                unit_id
            )
            in_split = in_unit[split_labels == split_label]
            self.labels[in_split] = new_label
        return len(new_unit_ids) - 1  # , new_unit_ids

    def continuity_split(self):
        if not self.do_interp:
            return

        n_new = 0
        for unit_id in tqdm(self.unit_ids(), desc="Continuity split"):
            n_new += self.continuity_split_unit(unit_id)
        print(f"Continuity split broke off {n_new} new units.")
        self.m_step()

    def continuity_split_unit(self, unit_id):
        if not self.do_interp:
            return {}

        unit = self[unit_id]
        if unit.interp.grid_fitted.sum() <= 1:
            return []

        times = unit.interp.grid.squeeze()
        times = times[unit.interp.grid_fitted]
        means = unit.get_means(times).reshape(len(times), -1)
        l2s = means.square().sum(1)

        if self.continuity_split_kwargs.scaled:
            dots = (means[:, None, :] * means[None, :, :]).sum(2)
            scalings = (dots + unit.inv_lambda).div_(l2s + unit.inv_lambda)
            scalings = scalings.clip_(unit.scale_clip_low, unit.scale_clip_high)
        else:
            scalings = torch.ones_like(l2s[:, None] + l2s[None, :])
        dists = (
            means[:, None]
            .sub(scalings[:, :, None] * means[None])
            .square()
            .sum(2)
            .div(l2s)
        )

        dists = dists.numpy(force=True)
        dists = np.maximum(dists, dists.T)
        d = dists[np.triu_indices(len(dists), k=1)]
        Z = linkage(d, method="complete")
        split_time_labels = fcluster(
            Z, self.continuity_split_kwargs.threshold, criterion="distance"
        )
        split_time_labels -= 1  # start at 0, not 1... what is this, Matlab?

        split_units = np.unique(split_time_labels)
        assert split_units[0] == 0
        n_split = split_units.size
        if n_split <= 1:
            return 0

        # assign spikes to nearest time points
        (in_unit,) = torch.nonzero(self.labels == unit_id, as_tuple=True)
        spike_times = self.data.times_seconds[in_unit]
        best_time_ix = (spike_times[:, None] - times[None]).abs().argmin(1)
        split_labels = split_time_labels[best_time_ix.numpy(force=True)]

        # check for size.
        split_units, split_counts = np.unique(split_labels, return_counts=True)
        big_enough = split_counts > self.min_cluster_size
        split_units = split_units[big_enough]
        n_split = split_units.size
        if n_split <= 1:
            return 0
        split_labels[np.logical_not(np.isin(split_labels, split_units))] = -1

        unit.needs_fit = True
        self.labels[in_unit] = -1
        new_unit_ids = (unit_id,)
        if n_split > 1:
            new_unit_ids = (
                *new_unit_ids,
                *(
                    self.labels.max()
                    + torch.arange(1, n_split, dtype=self.labels.dtype)
                ),
            )
        for split_label, new_label in zip(split_units, new_unit_ids):
            in_split = in_unit[split_labels == split_label]
            self.labels[in_split] = new_label
        return n_split - 1

    def central_divergences(
        self, units_a=None, units_b=None, kind=None, min_overlap=None
    ):
        if kind is None:
            kind = self.merge_metric
        subset_channel_index = None
        if self.merge_on_waveform_radius:
            subset_channel_index = self.data.registered_reassign_channel_index
        if min_overlap is None:
            min_overlap = self.min_overlap
        units = self.unit_ids()
        if units_a is None:
            units_a = units
        if units_b is None:
            units_b = units
        nua = len(units_a)
        nub = len(units_b)
        divergences = torch.full((nua, nub), torch.nan)
        for i, ua in enumerate(units_a):
            for j, ub in enumerate(units_b):
                if ua == ub:
                    divergences[i, j] = 0
                    continue
                divergences[i, j] = self[ua].divergence(
                    self[ub],
                    kind=kind,
                    min_overlap=min_overlap,
                    subset_channel_index=subset_channel_index,
                )
        return divergences

    def unit_bimodalities(
        self,
        masked=True,
        weighted=True,
        mask_radius_s=5.0,
        n_threads=0,
        compute_mask=None,
    ):
        unit_ids = self.unit_ids()
        nu = len(unit_ids)

        scores = np.full((nu, nu), np.inf)
        np.fill_diagonal(scores, 0.0)
        memo = {}
        for i, ua in enumerate(unit_ids):
            (in_a,) = torch.nonzero(self.labels == ua, as_tuple=True)
            if masked:
                times_a = self.data.times_seconds[in_a][:, None]
                kdtree_a = KDTree(times_a.numpy(force=True))
                memo[self.normalize_key(ua)] = in_a.numpy(force=True), kdtree_a
            else:
                memo[self.normalize_key(ua)] = in_a.numpy(force=True), None

        for i, ua in enumerate(unit_ids):
            for j, ub in enumerate(unit_ids):
                if j <= i:
                    continue
                if compute_mask is not None:
                    if not compute_mask[i, j]:
                        continue

                in_a, kdtree_a = memo[self.normalize_key(ua)]
                in_b, kdtree_b = memo[self.normalize_key(ub)]

                if masked:
                    a_matched = kdtree_b.query(
                        kdtree_a.data, distance_upper_bound=mask_radius_s
                    )
                    a_matched = np.isfinite(a_matched[0])
                    b_matched = kdtree_a.query(
                        kdtree_b.data, distance_upper_bound=mask_radius_s
                    )
                    b_matched = np.isfinite(b_matched[0])
                    in_a = in_a[a_matched]
                    in_b = in_b[b_matched]

                na = in_a.size
                nb = in_b.size
                if min(na, nb) < 2:
                    continue
                ntot = na + nb

                which = np.concatenate((in_a, in_b))
                order = np.argsort(which)
                which = which[order]
                if weighted:
                    sample_weights = np.zeros(which.shape)
                    sample_weights[:na] = (nb / ntot) / 0.5
                    sample_weights[na:] = (na / ntot) / 0.5
                    sample_weights = sample_weights[order]
                else:
                    sample_weights = np.ones(which.shape)

                # reassignment scores between these two units
                badness = self.reassignment_divergences(
                    which_spikes=torch.from_numpy(which).to(self.labels),
                    unit_ids=[ua, ub],
                    show_progress=False,
                )
                # replace sparse zeros with 1s (explicit 0s are cool though)
                tmp_dense = np.full(badness.shape, np.inf)
                tmp_dense[badness.coords] = badness.data
                tmp_dense = np.nan_to_num(tmp_dense, nan=1.0, posinf=1.0, copy=False)
                bad_a, bad_b = tmp_dense
                dbad = bad_a - bad_b
                unique_dbad, inverse = np.unique(dbad, return_inverse=True)

                weights = np.zeros(unique_dbad.shape)
                np.add.at(weights, inverse, sample_weights)
                score_ab = smoothed_dipscore_at(
                    0.0, unique_dbad, weights, dipscore_only=True
                )
                scores[i, j] = scores[j, i] = score_ab

        return scores

    def merge(self):
        merge_dists = self.central_divergences(
            kind=self.merge_metric,
            min_overlap=self.min_overlap,
        )
        merge_dists = self.merge_sym_function(merge_dists, merge_dists.T)
        merge_dists = merge_dists.numpy(force=True)

        if self.merge_with_bimodality:
            to_check = np.isfinite(merge_dists)
            bimodalities = self.unit_bimodalities(compute_mask=to_check)
            # change bimodality so that thresholds match
            bimodalities *= self.merge_threshold / self.bimodality_threshold
            merge_dists = np.maximum(bimodalities, merge_dists)

        valid = np.isfinite(merge_dists)
        merge_dists[np.logical_not(valid)] = (
            merge_dists[valid].max() + 10
        )
        d = merge_dists[np.triu_indices(merge_dists.shape[0], k=1)]
        Z = linkage(d, method=self.merge_linkage)
        new_labels = fcluster(Z, self.merge_threshold, criterion="distance")
        new_labels -= 1
        unique_new_labels = np.unique(new_labels)
        print(f"Merge: {merge_dists.shape[0]} -> {unique_new_labels.size}")

        # update state
        self.update_labels(
            self.unit_ids(),
            torch.from_numpy(new_labels).to(self.labels),
        )
        self.order_by_depth()

    def reassignment_divergences(
        self,
        which_spikes=None,
        unit_ids=None,
        units=None,
        show_progress=True,
        n_threads=0,
        exclude_above=None,
        kind=None,
        single=False,
    ):
        if unit_ids is None and units is None:
            unit_ids = self.unit_ids()
        if units is None:
            units = [self[uid] for uid in unit_ids]
        if kind is None:
            kind = self.reassign_metric
        nu = len(units)

        subsampling = which_spikes is not None
        if subsampling:
            n_spikes = which_spikes.numel()
        else:
            n_spikes = self.data.n_spikes
            which_spikes = slice(None)

        dtype = self.data.original_tpca_embeds.dtype
        dtype = str(dtype).split(".")[-1]
        shape = (nu, n_spikes)
        ii = []
        jj = []
        values = []

        if show_progress:
            units = tqdm(units, desc="Spike divergences", **tqdm_kw)

        static_chans = self.data.reassign_static_channels[which_spikes]
        if n_threads == 0:
            for j, unit in enumerate(units):
                overlaps, rel_ix = unit.overlaps(static_chans)
                (which,) = torch.nonzero(overlaps >= self.min_overlap, as_tuple=True)
                if not which.numel():
                    continue
                overlaps = overlaps[which]
                rel_ix = rel_ix[which]
                batch_indices = which = which.numpy(force=True)
                if subsampling:
                    batch_indices = which_spikes[which]

                results = np.zeros(which.shape, dtype=dtype)
                for sl, batch in self.batches(batch_indices, waveform_kind="reassign"):
                    _, _, res = unit.spike_badnesses(
                        **batch,
                        overlaps=overlaps[sl],
                        rel_ix=rel_ix[sl],
                        kinds=(kind,),
                    )
                    results[sl] = res[kind].numpy(force=True)
                    # divergences[j, which[sl]] = res[kind].numpy(force=True)
                keep = slice(None)
                if exclude_above is not None:
                    keep = np.flatnonzero(results <= exclude_above)
                    if not keep.size:
                        continue
                jj.append(which[keep])
                ii.append(np.broadcast_to(np.array([j]), jj[-1].shape))
                values.append(results[keep])
        else:
            import joblib

            def reas_job(j, unit):
                # j, unit = j__unit
                overlaps, rel_ix = unit.overlaps(static_chans)
                (which,) = torch.nonzero(overlaps >= self.min_overlap, as_tuple=True)
                if not which.numel():
                    return None, None, None
                overlaps = overlaps[which]
                rel_ix = rel_ix[which]
                batch_indices = which = which.numpy(force=True)
                if subsampling:
                    batch_indices = which_spikes[which]

                results = np.zeros(which.shape, dtype=dtype)
                rrr = []
                for sl, batch in self.batches(batch_indices, waveform_kind="reassign"):
                    _, _, res = unit.spike_badnesses(
                        **batch,
                        overlaps=overlaps[sl],
                        rel_ix=rel_ix[sl],
                        kinds=(self.reassign_metric,),
                    )
                    rrr.append((sl, res[self.reassign_metric]))
                for sl, res in rrr:
                    results[sl] = res.numpy(force=True)

                keep = slice(None)
                if exclude_above is not None:
                    keep = np.flatnonzero(results <= exclude_above)
                    if not keep.size:
                        return None, None, None
                return j, which[keep], results[keep]

            for j, which, results in joblib.Parallel(
                n_jobs=n_threads,
                backend="threading",
                return_as="generator",
            )(joblib.delayed(reas_job)(jj, uu) for jj, uu in enumerate(units)):
                if j is None:
                    continue
                # divergences[j, which] = results
                ii.append(np.broadcast_to(np.array([j]), which.shape))
                jj.append(which)
                values.append(results)

        me = threading.get_ident()
        need_alloc = me not in self._reas_bufs
        nout = sum(v.size for v in values)
        if not need_alloc:
            if nout > self._reas_bufs[me][0].size:
                need_alloc = True
                del self._reas_bufs[me]
        if need_alloc:
            nalloc = int(np.ceil(nout * 1.25))
            vout = np.empty(nalloc, dtype=dtype)
            iiout = np.empty(nalloc, dtype=np.int32)
            jjout = np.empty(nalloc, dtype=np.int32)
            self._reas_bufs[me] = vout, iiout, jjout
        vout, iiout, jjout = self._reas_bufs[me]
        if nout:
            values = np.concatenate(values, out=vout[:nout])
            ii = np.concatenate(ii, out=iiout[:nout])
            jj = np.concatenate(jj, out=jjout[:nout])
            divergences = coo_array((values, (ii, jj)), dtype=dtype, shape=shape)
        else:
            divergences = coo_array(shape, dtype=dtype)

        return divergences

    def reassignment_weights(
        self,
        which_spikes=None,
        unit_ids=None,
        units=None,
        show_progress=True,
        n_threads=0,
        exclude_above=None,
        kind=None,
        single=False,
        divergences=None,
    ):
        div_kind = kind
        if kind == "recipr2":
            div_kind = "1-r^2"
            kind = "recip"
        if divergences is None:
            divergences = self.reassignment_divergences(
                which_spikes=which_spikes, 
                unit_ids=unit_ids, 
                units=units, 
                show_progress=show_progress, 
                n_threads=n_threads, 
                exclude_above=exclude_above, 
                kind=div_kind, 
                single=single, 
            )

<<<<<<< HEAD
=======
        if "recip" in kind:
            np.reciprocal(divergences.data, out=divergences.data)

>>>>>>> ec1a06c5
        # convert to torch sparse so we can do a softmax
        coo = torch.from_numpy(divergences.coords[0]), torch.from_numpy(divergences.coords[1])
        coo = torch.row_stack(coo)
        weights = torch.sparse_coo_tensor(
            coo,
            torch.from_numpy(divergences.data).to(torch.float),
            size=divergences.shape,
        )
        weights = weights.to(self.device)

        if kind in ("l2", "scaledl2"):
            weights = torch.sparse.softmax(-0.5 * weights, dim=0)
        elif kind == "1-r^2":
            weights = torch.sparse.softmax(-5 * weights, dim=0)
        elif kind == "recip":
            pass
        else:
            assert False
        return weights

    def reassign(self, n_threads=0, show_progress=True, verbose=True, return_divergences=False):
        divergences = self.reassignment_divergences(
            n_threads=n_threads, exclude_above=self.match_threshold, show_progress=show_progress
        )
        new_labels = sparse_reassign(divergences, self.match_threshold)

        outlier_pct = 100 * (new_labels < 0).mean()
        if verbose:
            print(f"Reassignment marked {outlier_pct:.1f}% of spikes as outliers.")

        new_labels = torch.as_tensor(
            new_labels, dtype=self.labels.dtype, device=self.labels.device
        )
        reas_pct = 100 * (self.labels != new_labels).to(torch.float).mean().numpy(
            force=True
        )
        if verbose:
            print(f"{reas_pct:.1f}% of spikes reassigned")
        self.labels.copy_(new_labels)
        kept_labels = self.cleanup()

        if not return_divergences:
            return outlier_pct, reas_pct

        # return responsibilities for caller
        # thing is, we need to re-index the rows after the cleanup...
        if kept_labels.numel() < divergences.shape[0]:
            ii, jj = divergences.coords
            ixs = np.searchsorted(kept_labels.numpy(force=True), ii)
            np.clip(ixs, 0, kept_labels.numel(), out=ixs)
            valid = np.flatnonzero(kept_labels[ixs] != ii)
            divergences = coo_array(
                (divergences.data[valid], (ii[valid], jj[valid])),
                shape=(kept_labels.numel(), divergences.shape[1]),
            )

        return outlier_pct, reas_pct, divergences

    def get_indices(self, uid, n=None, in_unit=None, sampling_method=None):
        if n is None:
            n = self.n_spikes_fit
        if sampling_method is None:
            sampling_method = self.sampling_method

        if in_unit is None:
            (in_unit,) = (self.labels == uid).nonzero(as_tuple=True)
        ns = in_unit.numel()
        if ns <= n:
            return in_unit

        if sampling_method == "random":
            which = self.rg.choice(ns, size=n, replace=False)
            which.sort()
        elif sampling_method == "time_amp_reweighted":
            # density ratio
            times = self.data.times_seconds[in_unit].numpy(force=True)
            amps = self.data.amps[in_unit]
            x = np.c_[times / mad(times), amps / mad(amps)]
            dens = density.get_smoothed_densities(x, sigmas=self.sampling_sigma)
            p = np.reciprocal(dens, out=dens)
            p /= p.sum()
            which = self.rg.choice(ns, size=n, p=p, replace=True)
            which.sort()
        else:
            assert False

        in_unit = in_unit[torch.from_numpy(which)]
        return in_unit

    def get_training_data(
        self,
        unit_id,
        n=None,
        in_unit=None,
        waveform_kind="original",
        sampling_method=None,
    ):
        in_unit = self.get_indices(unit_id, n=n, in_unit=in_unit)
        train_data = self.spike_data(in_unit, waveform_kind=waveform_kind)
        train_data["static_amp_vecs"] = self.data.get_static_amp_vecs(in_unit, device=self.device)
        train_data["geom"] = self.data.registered_geom
        if self.channel_strategy != "snr":
            train_data["cluster_channel_index"] = self.data.cluster_channel_index
        if waveform_kind == "original":
            train_data[
                "waveform_channel_index"
            ] = self.data.registered_original_channel_index
        elif waveform_kind == "reassign":
            train_data[
                "waveform_channel_index"
            ] = self.data.registered_reassign_channel_index
        else:
            assert False
        return in_unit, train_data

    def spike_data(self, which, waveform_kind="original"):
        if waveform_kind == "original":
            ssc = self.data.original_static_channels[which]
        elif waveform_kind == "reassign":
            ssc = self.data.reassign_static_channels[which]
        else:
            assert False
        return dict(
            times=self.data.times_seconds[which],
            waveforms=self.data.get_waveforms(
                which, device=self.device, kind=waveform_kind
            ),
            waveform_channels=ssc,
        )

    def batches(self, indices, batch_size=None, waveform_kind="original"):
        if batch_size is None:
            batch_size = self.batch_size
        for j in range(0, len(indices), batch_size):
            sl = slice(j, min(j + batch_size, len(indices)))
            yield sl, self.spike_data(indices[sl], waveform_kind=waveform_kind)


# -- core classes


class MaskedPCA(torch.nn.Module):
    def __init__(
        self,
        input_dim,
        rank=2,
        max_iter=100,
        check_every=5,
        n_oversamples=10,
        atol=1e-3,
        centered=True,
        transform_iter=0,
    ):
        super().__init__()
        self.fit_kw = dict(
            max_iter=max_iter,
            check_every=check_every,
            n_oversamples=n_oversamples,
            atol=atol,
            centered=centered,
        )
        self.rank = rank
        self.transform_iter = transform_iter
        self.train_loadings = None
        self.centered = centered
        if centered:
            self.register_buffer("mean", torch.zeros(input_dim))
        self.register_buffer("weight", torch.zeros((rank, input_dim)))
        self.register_buffer("svs", torch.zeros((rank)))

    def fit(self, waveforms, show_progress=False):
        if not waveforms.numel():
            return
        missing = torch.isnan(waveforms)
        empty = missing.all(1)
        loadings, mean, components, svs = fit_pcas(
            waveforms,
            missing,
            empty,
            rank=self.rank,
            show_progress=show_progress,
            **self.fit_kw,
        )
        self.train_loadings = loadings
        self.weight.copy_(components.T)
        if self.centered:
            self.mean.copy_(mean)
        self.svs.copy_(svs)

    def forward_precentered(self, waveforms, out=None):
        return torch.matmul(waveforms, self.weight.T, out=out)

    def forward(self, waveforms):
        if self.centered:
            waveforms = waveforms - self.mean
        return waveforms @ self.weight.T

    def backward_precentered(self, embeds):
        return embeds @ self.weight

    def backward(self, embeds):
        if self.centered:
            return torch.addmm(self.mean, embeds, self.weight)
        return embeds @ self.weight

    def transform(self, waveforms):
        mask = torch.isfinite(waveforms)
        waveforms = torch.where(
            mask,
            waveforms,
            self.mean,
        )

        if self.transform_iter == 0:
            return self.forward(waveforms)

        for j in range(self.transform_iter):
            embeds = self.forward(waveforms)
            recons = self.backward(embeds)
            waveforms = torch.where(
                mask,
                waveforms,
                recons,
                out=waveforms,
            )

        return embeds

    def transform_precentered(self, waveforms):
        mask = torch.isfinite(waveforms)
        waveforms = torch.nan_to_num(waveforms)

        if self.transform_iter == 0:
            return self.forward_precentered(waveforms)

        for j in range(self.transform_iter):
            embeds = self.forward_precentered(waveforms)
            recons = self.backward_precentered(embeds)
            waveforms = torch.where(
                mask,
                waveforms,
                recons,
                out=waveforms,
            )

        return embeds


class InterpFactorAnalysis(torch.nn.Module):
    def __init__(
        self,
        t_bounds,
        output_dim,
        latent_dim=1,
        lengthscale=100.0,
        prior_noiselogit=-6.0,
        obs_logstd=0.0,
        points_per_lengthscale=2,
        grid_size=None,
        learn_lengthscale=False,
        min_lengthscale=1e-5,
        learn_prior_noise_fraction=False,
        learn_obsstd=True,
        loss_on_interp=False,
        latent_update="gradient",
        do_prior=True,
        fitted_point_count=25,
        fitted_point_fraction="grid",
        interp_kind="cubic",
    ):
        super().__init__()
        self.t_bounds = t_bounds
        self.output_dim = output_dim
        self.latent_dim = latent_dim
        self.loss_on_interp = loss_on_interp
        self.interp_kind = interp_kind

        # make grid
        if grid_size is None:
            grid_size = (
                (t_bounds[1] - t_bounds[0]) / lengthscale
            ) * points_per_lengthscale
            grid_size = int(np.ceil(grid_size))
        self.grid_size = grid_size
        self.register_buffer(
            "grid",
            torch.linspace(
                torch.tensor(t_bounds[0], dtype=torch.float),
                torch.tensor(t_bounds[1], dtype=torch.float),
                steps=grid_size,
            )[:, None],
        )
        grid_z = torch.zeros((grid_size, latent_dim))
        self.latent_update = latent_update
        if latent_update == "gradient":
            self.register_parameter("grid_z", torch.nn.Parameter(grid_z))
        elif latent_update == "embed_uninterp":
            self.register_buffer("grid_z", grid_z)
        else:
            assert False

        self.fitted_point_count = fitted_point_count
        self.fitted_point_fraction = fitted_point_fraction
        if fitted_point_fraction == "grid":
            self.fitted_point_fraction = 1 / self.grid_size

        self.do_prior = do_prior
        self.learn_lengthscale = learn_lengthscale
        self.learn_prior_noise_fraction = learn_prior_noise_fraction
        self.compute_prior_in_loss = False
        self.init_kernel(lengthscale, min_lengthscale)
        if self.do_prior:
            self.register_buffer("prior_mean", torch.zeros(()))
            prior_noiselogit = prior_noiselogit + torch.zeros(())
            if learn_prior_noise_fraction:
                self.register_parameter(
                    "prior_noiselogit", torch.nn.Parameter(prior_noiselogit)
                )
            else:
                self.register_buffer("prior_noiselogit", prior_noiselogit)
            self._interp_id = None
            self._cached_priordist = None
            if self.learn_lengthscale or self.learn_prior_noise_fraction:
                self.compute_prior_in_loss = True
            if self.latent_update == "gradient":
                self.compute_prior_in_loss = True

        # observation model
        self.net = torch.nn.Linear(latent_dim, self.output_dim)
        obs_logstd = obs_logstd + torch.zeros(output_dim)
        if learn_obsstd:
            self.register_parameter(
                "obs_logstd",
                torch.nn.Parameter(obs_logstd),
            )
        else:
            self.register_buffer(
                "obs_logstd",
                obs_logstd,
            )
        self._unbias = None
        self._unweight = None

    def init_kernel(self, lengthscale, min_lengthscale):
        assert lengthscale >= min_lengthscale
        if not self.learn_lengthscale:
            Kuu = RBF(lengthscale)(self.grid)
            self.register_buffer("_grid_cov", torch.tensor(Kuu, dtype=torch.float))
            if self.do_prior:
                grid_scale_left = np.linalg.cholesky(Kuu)
                self.register_buffer(
                    "_grid_scale_left", torch.tensor(grid_scale_left, dtype=torch.float)
                )
        else:
            self.register_buffer(
                "_half_sq_dgrid", -0.5 * torch.square(self.grid - self.grid.T)
            )

        lengthscale = torch.tensor(lengthscale)
        min_lengthscale = torch.tensor(min_lengthscale)
        self.register_buffer("min_lengthscale", min_lengthscale)
        if self.learn_lengthscale:
            lengthscale = lengthscale - self.min_lengthscale
            if lengthscale < 20.0:
                # invert softplus
                lengthscale = lengthscale.expm1().log()
            self.register_parameter("_lengthscale", torch.nn.Parameter(lengthscale))
        else:
            self.register_buffer("_lengthscale", lengthscale)

    def lengthscale(self):
        if self.learn_lengthscale:
            return F.softplus(self._lengthscale) + self.min_lengthscale
        return self._lengthscale

    def grid_cov(self):
        if not self.learn_lengthscale:
            return self._grid_cov

        Kuu = self._half_sq_dgrid / self.lengthscale().square()
        Kuu = Kuu.exp()
        return Kuu

    def grid_scale_left(self, eps=1e-4):
        if not self.learn_lengthscale:
            return self._grid_scale_left
        Kuu = self.grid_cov()
        # Kuu.diagonal().add_(eps)
        # Kuu = Kuu + eps * torch.eye(self.grid_size, device=Kuu.device)
        scale_left = torch.linalg.cholesky(Kuu)
        return scale_left

    def noise_fraction(self):
        return F.sigmoid(self.prior_noiselogit)

    @torch.no_grad()
    def _compute_grid_matrix(self, inputs):
        left_interp_matrix = left_interpolation_matrix(
            self.grid, inputs, kind=self.interp_kind
        )
        return left_interp_matrix

    def forward(self, t, left_interp_matrix=None):
        if left_interp_matrix is None:
            left_interp_matrix = self._compute_grid_matrix(t)
        z = left_interp_matrix @ self.grid_z
        preds = self.net(z)
        return z, preds

    def get_prior_distribution(self, left_interp_matrix=None, eps=1e-4):
        if not (self.learn_lengthscale or self.learn_prior_noise_fraction):
            if self._cached_priordist is not None:
                if self._interp_id == id(left_interp_matrix):
                    return self._cached_priordist
                else:
                    self._cached_priordist = None

        scale_left = self.grid_scale_left(eps)
        if self.loss_on_interp:
            scale_left = left_interp_matrix @ scale_left

        n_prior = left_interp_matrix.shape[0] if self.loss_on_interp else self.grid_size

        lambd = self.noise_fraction()
        prior_dist = torch.distributions.LowRankMultivariateNormal(
            self.prior_mean.broadcast_to((n_prior,)),
            (1.0 - lambd) * scale_left,
            lambd.add(eps).broadcast_to((n_prior,)),
        )
        if not (self.learn_lengthscale or self.learn_prior_noise_fraction):
            self._cached_priordist = prior_dist
            self._interp_id = id(left_interp_matrix)
        return prior_dist

    def log_prior(self, z, left_interp_matrix=None, eps=1e-4):
        prior_dist = self.get_prior_distribution(left_interp_matrix, eps)
        if self.loss_on_interp:
            logprior = prior_dist.log_prob(z.T).sum()
        else:
            logprior = prior_dist.log_prob(self.grid_z.T).sum()
        return logprior, prior_dist

    @torch.no_grad()
    def update_z_embed_uninterp(
        self,
        y,
        prior_dist=None,
        left_interp_matrix=None,
        left_interp_pinv=None,
        mask=None,
    ):
        assert self.training

        if self.do_prior and prior_dist is None:
            prior_dist = self.get_prior_distribution(left_interp_matrix)
        if left_interp_pinv is None:
            left_interp_pinv = torch.linalg.pinv(left_interp_matrix)
        z = self.embed(y, mask=mask)
        z = left_interp_pinv @ z
        if self.do_prior:
            assert False
            # z = torch.linalg.solve_triangular(prior_dist._capacitance_tril, z, upper=False)
            # z = torch.cholesky_solve(z, prior_dist._capacitance_tril, )
            # z = left_interp_matrix @ z
            # z = left_interp_pinv @ z
        self.grid_z.copy_(z)

    def embed(self, y, mask=None):
        if self.training:
            try:
                unweight = torch.linalg.pinv(self.net.weight).T
            except Exception as e:
                print("bad")
                print(f"{torch.isfinite(self.net.bias).all()=}")
                print(f"{torch.isfinite(self.net.weight).all()=}")
                print(
                    f"{torch.isfinite(torch.where(mask, y, self.net.bias[None])).all()=}"
                )
                print(f"{y.shape=}")
                raise
        else:
            if self._unweight is None:
                self._unweight = torch.linalg.pinv(self.net.weight).T
            unweight = self._unweight
        if mask is not None:
            y = torch.where(mask, y, self.net.bias[None])
        # print(f"{torch.(self.net.bias).all()=}")
        # print(f"{torch.isfinite(self.net.weight).all()=}")
        # print(f"{torch.isisfinitefinite(y).all()=}")
        # print(f"{y.shape=}")
        return (y - self.net.bias) @ unweight

    def log_likelihood(self, preds, targets, mask_tuple):
        obs_var = (2 * self.obs_logstd).exp()
        recon_err = torch.square(preds[mask_tuple] - targets[mask_tuple])
        recon_err = (recon_err / obs_var[mask_tuple[1]]).sum()
        denom = (self.obs_logstd[mask_tuple[1]]).sum()
        loglik = -0.5 * recon_err - denom

        return loglik

    def loss(self, train_t, train_y, left_interp_matrix, mask_tuple, eps=1e-4):
        z, pred = self(train_t, left_interp_matrix)
        loss = -self.log_likelihood(pred, train_y, mask_tuple)

        prior_dist = None
        if self.compute_prior_in_loss:
            logprior, prior_dist = self.log_prior(z, left_interp_matrix, eps)
            loss = loss - logprior

        return loss, prior_dist

    def initialize_svd_smoothed(
        self, train_t, train_y, left_interp_matrix, missing=None, empty=None
    ):
        if missing is None:
            missing = torch.isnan(train_y)
        if empty is None:
            empty = missing.all(1)
        loadings, mean, components, svs = fit_pcas(
            train_y, missing, empty, self.latent_dim, max_iter=1
        )
        grid_cov = self.grid_cov()
        weights = left_interp_matrix @ grid_cov
        weights = torch.nan_to_num(weights / weights.sum(0))
        zinit = weights.T @ loadings

        if not torch.isfinite(zinit).all():
            print(f"{weights0.sum()=}")
            print(f"{weights0.min()=}")
            print(f"{weights0.max()=}")
            print(f"{weights0.sum(0)=}")
            print(f"{weights0.sum(0).min()=}")
            print(f"{weights0.sum(0).max()=}")
            print(f"{self.grid.min()=}")
            print(f"{self.grid.max()=}")
            print(f"{train_t.min()=}")
            print(f"{train_t.max()=}")

        with torch.no_grad():
            self.net.bias.copy_(mean)
            self.net.weight.copy_(components)
            self.grid_z.copy_(zinit)

    def fit(
        self,
        train_t,
        train_y,
        lr=0.05,
        eps=1e-6,
        show_progress=True,
        n_iter=200,
        loss_converged=1e-2,
    ):
        assert self.training

        # precompute cubic interpolation kernel info
        left_interp_matrix = self._compute_grid_matrix(train_t)
        if self.latent_update == "embed_uninterp":
            left_interp_pinv = torch.linalg.pinv(left_interp_matrix)

        # missing values info
        mask = torch.isfinite(train_y)
        mask_tuple = torch.nonzero(mask, as_tuple=True)
        missing = torch.logical_not(mask)
        empty = missing.all(1)

        # initialize with pca
        self.initialize_svd_smoothed(
            train_t, train_y, left_interp_matrix, missing, empty
        )

        # optimize
        opt = torch.optim.Adam(self.parameters(), lr=lr)
        losses = torch.zeros(n_iter, device=self.net.bias.device, requires_grad=False)
        for i in (trange if show_progress else range)(n_iter):
            opt.zero_grad()
            try:
                loss, prior_dist = self.loss(
                    train_t, train_y, left_interp_matrix, mask_tuple, eps
                )
            except:
                print(f"Exc at {i=}")
                print(f"{self.grid=}")
                print(f"{self.grid_z=}")
                raise
            losses[i] = loss.detach()
            if i > 10 and loss + loss_converged >= losses[i - 1]:
                break

            loss.backward()
            opt.step()

            if self.latent_update == "embed_uninterp":
                self.update_z_embed_uninterp(
                    train_y,
                    prior_dist=prior_dist,
                    left_interp_matrix=left_interp_matrix,
                    left_interp_pinv=left_interp_pinv,
                    mask=mask,
                )

        # check which grid points had enough spikes
        grid_neighbors = torch.cdist(
            train_t[:, None],
            self.grid,
            p=1,
        ).argmin(dim=1)
        histogram = torch.zeros(
            self.grid_size, device=grid_neighbors.device, dtype=grid_neighbors.dtype
        )
        histogram.scatter_add_(
            0,
            grid_neighbors,
            torch.ones(
                1, dtype=grid_neighbors.dtype, device=grid_neighbors.device
            ).broadcast_to(grid_neighbors.shape),
        )
        self.register_buffer(
            "grid_fitted",
            torch.logical_or(
                histogram >= self.fitted_point_count,
                histogram / histogram.sum() >= self.fitted_point_fraction,
            ),
        )

        return losses[: i + 1].numpy(force=True)


# -- core functions


@torch.no_grad()
def fit_pcas(
    X,
    missing,
    empty,
    rank,
    max_iter=100,
    check_every=5,
    n_oversamples=10,
    atol=1e-3,
    show_progress=False,
    centered=True,
):
    """
    X : (nu, n, dim_in)
    missing : (nu, n, dim_in)
    empty : (nu, n)
    """
    # single = X.ndim == 2
    # if single:
    #     assert missing.ndim == 2
    #     assert empty.ndim == 1
    #     X = X[None]
    #     missing = missing[None]
    #     empty = empty[None]

    # initialize mean
    # Xc = torch.where(ignore, torch.nan, X)
    Xc = X.clone()
    if centered:
        mean = torch.nan_to_num(Xc.nanmean(dim=-2, keepdims=True))
    else:
        shape = list(Xc.shape)
        shape[-1] = 1
        mean = torch.zeros(shape, device=Xc.device, dtype=Xc.dtype)
    # after this line, isnan(Xc) === empty.
    if missing is None:
        missing = torch.isnan(X)
        empty = missing.all(1)
    Xc[missing] = mean.broadcast_to(X.shape)[missing]
    if centered:
        mean = Xc.nanmean(dim=-2, keepdims=True)
    else:
        Xc = torch.where(empty[..., None], 0, Xc)

    ###
    filled = torch.logical_not(empty)
    no_missing = not missing[filled].any()
    addmm = torch.baddbmm if X.ndim == 3 else torch.addmm

    # iterate svds
    it = trange(max_iter, desc="SVD") if show_progress else range(max_iter)
    # svd_storage = None
    q = min(rank + n_oversamples, X.shape[-1])
    for j in it:
        # update svd
        if centered:
            Xin = torch.where(empty[..., None], 0, Xc - mean)
        else:
            Xin = Xc
        # svd_storage = torch.linalg.svd(Xin, full_matrices=False, out=svd_storage)
        # U, S, Vh = svd_storagev

        # faster in my experience despite the note in torch.linalg.svd docs
        U, S, V = torch.svd_lowrank(Xin, q=q)
        Vh = V.mT

        U = U[..., :rank]
        S = S[..., :rank]
        Vh = Vh[..., :rank, :]

        if no_missing:
            break

        # impute
        recon = addmm(mean, U, S[..., None] * Vh)
        check = not (j % check_every)
        if check:
            dx = (Xc[missing] - recon[missing]).abs().max().numpy(force=True)
            dx = float(dx)
            if show_progress:
                it.set_description(f"{dx=:0.5f}")
        Xc[missing] = recon[missing]
        if centered:
            mean = Xc.nanmean(dim=-2, keepdims=True)

        if check and dx < atol:
            break

    # svd -> pca
    loadings = U * S[..., None, :]
    mean = mean[..., 0, :]
    components = Vh.mT
    svs = S

    # if single:
    #     loadings = loadings[0]
    #     mean = mean[0]
    #     components = components[0]
    #     svs = svs[0]

    return loadings, mean, components, svs


def _load_data(
    sorting,
    motion_est,
    fit_radius,
    reassign_wf_radius=None,
    in_memory=False,
    keep="all",
    max_n_spikes=5000000,
    load_tpca=False,
    on_device=False,
    pin=False,
    tpca_feature_name='collisioncleaned_tpca_features',
    rg=0,
):
    rg = np.random.default_rng(rg)

    # load up labels
    labels = sorting.labels
    amps = sorting.denoised_ptp_amplitudes
    if keep == "labeled":
        keep_mask = labels >= 0
    elif keep == "all":
        keep_mask = np.ones(labels.shape, dtype=bool)
    elif keep == "byamp":
        keep_mask = labels >= 0
        keep_mask = np.logical_or(
            keep_mask,
            amps >= np.median(amps[keep_mask]),
        )
    keepers = np.flatnonzero(keep_mask)

    if max_n_spikes and keepers.size > max_n_spikes:
        print(
            f"Subsampling from {keepers.size} to {max_n_spikes} ({100*(max_n_spikes/labels.size):0.1f}%)"
        )
        keepers = rg.choice(keepers, size=max_n_spikes, replace=False)
        keepers.sort()
        keep_mask = np.zeros_like(keep_mask)
        keep_mask[keepers] = 1

    labels = labels[keepers]
    channels = sorting.channels[keepers]
    times_seconds = sorting.times_seconds[keepers]
    amps = amps[keepers]
    times_samples = sorting.times_samples[keepers]

    # load waveforms and subset by radius, retaining the new index for later
    h5 = h5py.File(sorting.parent_h5_path, "r", locking=False)
    geom = h5["geom"][:]
    original_channel_index = h5["channel_index"][:]
    original_radius = 0
    for i in range(len(geom)):
        cii = original_channel_index[i]
        i_rad = np.square(geom[i] - geom[cii[cii < len(geom)]]).sum(1)
        original_radius = max(np.sqrt(i_rad.max()), original_radius)

    # amplitude vectors on channel subset
    print(f"Amp vecs...")
    amp_vecs = _read_by_chunk(keep_mask, h5["denoised_ptp_amplitude_vectors"])
    amp_vecs, reassign_channel_index = waveform_util.channel_subset_by_radius(
        amp_vecs,
        channels,
        original_channel_index,
        geom,
        radius=reassign_wf_radius,
    )
    print(f"done.")
    print(f"{original_channel_index.shape=} {reassign_channel_index.shape=}")

    # tpca embeds on channel subset
    print('Feats...')
    original_tpca_embeds = h5[tpca_feature_name]
    if in_memory:
        original_tpca_embeds = _read_by_chunk(keep_mask, original_tpca_embeds)
        original_tpca_embeds = torch.as_tensor(original_tpca_embeds)

    reassign_tpca_embeds = None
    if in_memory:
        # reassign_tpca_embeds = _channel_subset_by_chunk(
        #     keep_mask, original_tpca_embeds, channels, original_channel_index, reassign_channel_index
        # )
        reassign_tpca_embeds = waveform_util.channel_subset_by_index(
            original_tpca_embeds,
            channels,
            original_channel_index,
            reassign_channel_index,
            chunk_length=256,
        )
        h5.close()
    print('done.')

    # static channels logic
    pitch = drift_util.get_pitch(geom)
    registered_geom = drift_util.registered_geometry(geom, motion_est=motion_est)
    registered_reassign_channel_index = waveform_util.make_channel_index(
        registered_geom, radius=reassign_wf_radius, to_torch=True
    )
    registered_original_channel_index = waveform_util.make_channel_index(
        registered_geom, radius=original_radius, to_torch=True
    )
    registered_kdtree = drift_util.KDTree(registered_geom)
    match_distance = drift_util.pdist(geom).min() / 2
    cluster_channel_index = waveform_util.make_channel_index(
        registered_geom, fit_radius
    )
    n_chans_full = len(registered_geom)
    n_chans_waveform = original_channel_index.shape[1]
    n_chans_reassign = reassign_channel_index.shape[1]
    n_chans_unit = cluster_channel_index.shape[1]
    waveform_rank = original_tpca_embeds.shape[1]
    n_spikes = keepers.size
    print('Shifts...')
    n_pitches_shift = drift_util.get_spike_pitch_shifts(
        sorting.point_source_localizations[:, 2][keepers],
        geom=geom,
        motion_est=motion_est,
        times_s=times_seconds,
    )
    print('done.')

    # where a channel is not present, this has n_chans_full
    print('Chans.', end='')
    original_static_channels = drift_util.static_channel_neighborhoods(
        geom,
        channels,
        original_channel_index,
        pitch=pitch,
        n_pitches_shift=n_pitches_shift,
        registered_geom=registered_geom,
        target_kdtree=registered_kdtree,
        match_distance=match_distance,
        workers=4,
    )
    print('.', end='')
    reassign_static_channels = drift_util.static_channel_neighborhoods(
        geom,
        channels,
        reassign_channel_index,
        pitch=pitch,
        n_pitches_shift=n_pitches_shift,
        registered_geom=registered_geom,
        target_kdtree=registered_kdtree,
        match_distance=match_distance,
        workers=4,
    )
    print('.')
    static_main_channels = drift_util.static_channel_neighborhoods(
        geom,
        channels,
        np.arange(len(geom))[:, None],
        pitch=pitch,
        n_pitches_shift=n_pitches_shift,
        registered_geom=registered_geom,
        target_kdtree=registered_kdtree,
        match_distance=match_distance,
        workers=4,
    )
    static_main_channels = static_main_channels.squeeze()
    print('done.')

    tpca = None
    if load_tpca:
        model_dir = (
            sorting.parent_h5_path.parent / f"{sorting.parent_h5_path.stem}_models"
        )
        pipeline_pt = model_dir / "featurization_pipeline.pt"
        pipeline = torch.load(pipeline_pt)
        tpca = pipeline.transformers[0]

    return SpikeData(
        keepers=keepers,
        spike_train=sorting,
        channels=channels,
        times_seconds=times_seconds,
        times_samples=times_samples,
        waveform_rank=waveform_rank,
        n_chans_full=n_chans_full,
        n_chans_unit=n_chans_unit,
        n_chans_waveform=n_chans_waveform,
        n_chans_reassign=n_chans_reassign,
        n_spikes=n_spikes,
        motion_est=motion_est,
        original_channel_index=original_channel_index,
        reassign_channel_index=reassign_channel_index,
        registered_original_channel_index=registered_original_channel_index,
        registered_reassign_channel_index=registered_reassign_channel_index,
        cluster_channel_index=cluster_channel_index,
        amps=amps,
        amp_vecs=amp_vecs,
        original_tpca_embeds=original_tpca_embeds,
        reassign_tpca_embeds=reassign_tpca_embeds,
        original_static_channels=original_static_channels,
        reassign_static_channels=reassign_static_channels,
        static_main_channels=static_main_channels,
        registered_geom=registered_geom,
        in_memory=in_memory,
        on_device=on_device,
        pin=pin,
        tpca=tpca,
        geom=geom,
    )


def reassign_by_chunk(gmm, sorting):
    reassigned_labels = np.full_like(sorting.labels, -1)

    pitch = drift_util.get_pitch(gmm.data.geom)
    registered_kdtree = drift_util.KDTree(gmm.data.registered_geom.numpy(force=True))
    match_distance = drift_util.pdist(gmm.data.geom).min() / 2
    unit_ids = gmm.unit_ids()
    units = [gmm[u] for u in unit_ids]
    nu = len(units)

    with h5py.File(sorting.parent_h5_path, "r", locking=False) as h5:
        embeds = h5["collisioncleaned_tpca_features"]
        nchunks = int(np.ceil(embeds.shape[0] / embeds.chunks[0]))

        for sli, *_ in tqdm(embeds.iter_chunks(), desc="Full reassign", total=nchunks):
            channels_in_chunk = sorting.channels[sli]
            chunk_times_s = sorting.times_seconds[sli]

            chunk_shifts = drift_util.get_spike_pitch_shifts(
                sorting.point_source_localizations[sli, 2],
                geom=gmm.data.geom,
                motion_est=gmm.data.motion_est,
                times_s=chunk_times_s,
            )
            static_chans = drift_util.static_channel_neighborhoods(
                gmm.data.geom,
                channels_in_chunk,
                gmm.data.reassign_channel_index,
                pitch=pitch,
                n_pitches_shift=chunk_shifts,
                registered_geom=gmm.data.registered_geom,
                target_kdtree=registered_kdtree,
                match_distance=match_distance,
                workers=4,
            )

            chunk_embeds = waveform_util.channel_subset_by_index(
                embeds[sli],
                channels_in_chunk,
                gmm.data.original_channel_index,
                gmm.data.reassign_channel_index,
            )

            static_chans = torch.tensor(static_chans, device=gmm.device)
            chunk_embeds = torch.tensor(chunk_embeds, device=gmm.device)
            chunk_times_s = torch.tensor(chunk_times_s, device=gmm.device)

            shape = (nu, len(chunk_embeds))
            divergences = np.full(shape, np.inf)

            for j, unit in enumerate(units):
                overlaps, rel_ix = unit.overlaps(static_chans)
                (which,) = torch.nonzero(overlaps >= gmm.min_overlap, as_tuple=True)
                if not which.numel():
                    continue
                _, _, res = unit.spike_badnesses(
                    chunk_times_s[which],
                    chunk_embeds[which],
                    static_chans[which],
                    overlaps=overlaps[which],
                    rel_ix=rel_ix[which],
                    kinds=(gmm.reassign_metric,),
                )
                which = which.numpy(force=True)
                divergences[j, which] = res[gmm.reassign_metric].numpy(force=True)

            # reassigned_labels[sli] = sparse_reassign(divergences, 1.0 - gmm.outlier_explained_var)

            has_match = np.isfinite(divergences).any(axis=0)
            new_labels = np.where(has_match, divergences.argmin(0), -1)
            kept = np.flatnonzero(has_match)
            outlandish = (
                divergences[new_labels[kept], kept] >= gmm.match_threshold
            )
            new_labels[kept[outlandish]] = -1
            reassigned_labels[sli] = new_labels

    return reassigned_labels


def reassign_by_chunk_inmem(gmm, sorting, batch_size=2 * 8192):
    reassigned_labels = np.full_like(sorting.labels, -1)

    pitch = drift_util.get_pitch(gmm.data.geom)
    registered_kdtree = drift_util.KDTree(gmm.data.registered_geom.numpy(force=True))
    match_distance = drift_util.pdist(gmm.data.geom).min() / 2
    unit_ids = gmm.unit_ids()
    units = [gmm[u] for u in unit_ids]
    nu = len(units)

    with h5py.File(sorting.parent_h5_path, "r", locking=False) as h5:
        embeds = h5["collisioncleaned_tpca_features"][:]
        embeds = waveform_util.channel_subset_by_index(
            embeds,
            sorting.channels,
            gmm.data.original_channel_index,
            gmm.data.reassign_channel_index,
        )
        # embeds = _channel_subset_by_chunk(
        #     np.ones(len(embeds), dtype=bool),
        #     embeds,
        #     sorting.channels,
        #     gmm.data.original_channel_index,
        #     gmm.data.reassign_channel_index,
        #     show_progress=True,
        # )

    for start in trange(0, len(embeds), batch_size):
        # for start in trange(0, 100 * batch_size, batch_size):
        sli = slice(start, min(len(embeds), start + batch_size))
        channels_in_chunk = sorting.channels[sli]
        chunk_times_s = sorting.times_seconds[sli]

        chunk_shifts = drift_util.get_spike_pitch_shifts(
            sorting.point_source_localizations[sli, 2],
            geom=gmm.data.geom,
            motion_est=gmm.data.motion_est,
            times_s=chunk_times_s,
        )
        static_chans = drift_util.static_channel_neighborhoods(
            gmm.data.geom,
            channels_in_chunk,
            gmm.data.reassign_channel_index,
            pitch=pitch,
            n_pitches_shift=chunk_shifts,
            registered_geom=gmm.data.registered_geom,
            target_kdtree=registered_kdtree,
            match_distance=match_distance,
            workers=4,
        )

        # chunk_embeds = waveform_util.channel_subset_by_index(
        #     embeds[sli],
        #     channels_in_chunk,
        #     gmm.data.original_channel_index,
        #     gmm.data.reassign_channel_index,
        # )

        static_chans = torch.tensor(static_chans, device=gmm.device)
        chunk_embeds = torch.tensor(embeds[sli], device=gmm.device)
        chunk_times_s = torch.tensor(chunk_times_s, device=gmm.device)

        shape = (nu, len(chunk_embeds))
        divergences = np.full(shape, np.inf)

        for j, unit in enumerate(units):
            overlaps, rel_ix = unit.overlaps(static_chans)
            (which,) = torch.nonzero(overlaps >= gmm.min_overlap, as_tuple=True)
            if not which.numel():
                continue
            _, _, res = unit.spike_badnesses(
                chunk_times_s[which],
                chunk_embeds[which],
                static_chans[which],
                overlaps=overlaps[which],
                rel_ix=rel_ix[which],
                kinds=(gmm.reassign_metric,),
            )
            which = which.numpy(force=True)
            divergences[j, which] = res[gmm.reassign_metric].numpy(force=True)

        # reassigned_labels[sli] = sparse_reassign(divergences, 1.0 - gmm.outlier_explained_var)

        has_match = np.isfinite(divergences).any(axis=0)
        new_labels = np.where(has_match, divergences.argmin(0), -1)
        kept = np.flatnonzero(has_match)
        outlandish = (
            divergences[new_labels[kept], kept] >= gmm.match_threshold
        )
        new_labels[kept[outlandish]] = -1
        reassigned_labels[sli] = new_labels

    return reassigned_labels


# -- helpers


def cubic_interpolation_kernel(x, xeval):
    assert x.shape[0] == x.numel()
    assert xeval.shape[0] == xeval.numel()
    x = x.ravel()
    xeval = xeval.ravel()

    h = x[1] - x[0]
    n = x.numel()
    left_inds = torch.searchsorted(x, xeval, right=True) - 1
    s = (xeval - x[left_inds]) / h

    # in parentheses
    s3 = s**3
    s2 = s**2
    w0 = 0.5 * (-s3 + 2 * s2 - s)
    w3 = 0.5 * (s3 - s2)

    # main case
    inds = left_inds[:, None] + torch.arange(-1, 3, device=left_inds.device)
    weights = torch.empty(inds.shape, dtype=x.dtype, device=x.device)
    weights[:, 0] = w0
    weights[:, 1] = 0.5 * (3 * s3 - 5 * s2 + 2)
    weights[:, 2] = 0.5 * (-3 * s3 + 4 * s2 + s)
    weights[:, 3] = w3

    # points on left boundary
    left = left_inds == 0
    # inds[:, 0] += left.to(inds.dtype)  # -1 -> 0
    dw_left = torch.column_stack((-w0, 3 * w0, -3 * w0, w0))
    weights[left] += dw_left[left]

    # points on right boundary
    right = left_inds == (n - 2)
    # inds[:, 3] += right.to(inds.dtype)
    dw_right = torch.column_stack((w3, -3 * w3, 3 * w3, -w3))
    weights[right] += dw_right[right]

    # points really on the right boundary
    right = left_inds == (n - 1)
    weights[right] = 0
    weights[right, 1] = 1.0
    # inds[:, 3] += right.to(inds.dtype)

    keep = torch.logical_not(torch.logical_or(inds < 0, inds >= n))
    keep = inds_eval, _ = torch.nonzero(keep, as_tuple=True)
    inds_grid = inds[keep]
    weights = weights[keep]

    return inds_grid, inds_eval, weights


def left_interpolation_matrix(x, xeval, dim=0, kind="cubic"):
    if kind == "cubic":
        inds_grid, inds_eval, weights = cubic_interpolation_kernel(x, xeval)
    elif kind == "linear":
        inds_grid, inds_eval, weights = linear_interpolation_kernel(x, xeval)
    indices = torch.row_stack((inds_eval, inds_grid))
    left_interp_matrix = torch.sparse_coo_tensor(
        indices,
        weights,
        size=(xeval.shape[dim], x.shape[dim]),
    )
    # can't csr, no grads in torch for csr, but they have coo grad
    # might be better to do dense?
    # left_interp_matrix = left_interp_matrix.to_sparse_csr()
    left_interp_matrix = left_interp_matrix.to_dense()
    return left_interp_matrix


def linear_interpolation_kernel(x, xeval):
    assert x.shape[0] == x.numel()
    assert xeval.shape[0] == xeval.numel()
    x = x.ravel()
    xeval = xeval.ravel()

    h = x[1] - x[0]
    n = x.numel()
    left_inds = torch.searchsorted(x, xeval, right=True) - 1
    s = (xeval - x[left_inds]) / h

    # main case
    inds = left_inds[:, None] + torch.arange(0, 2, device=left_inds.device)
    weights = torch.empty(inds.shape, dtype=x.dtype, device=x.device)
    weights[:, 0] = 1.0 - s
    weights[:, 1] = s

    # points on left boundary
    left = left_inds == -1
    weights[left, 0] = 0
    weights[left, 1] = 1

    # points on right boundary
    pass

    # points really on the right boundary
    right = left_inds == (n - 1)
    weights[right] = 0
    weights[right, 1] = 1.0
    # inds[:, 3] += right.to(inds.dtype)

    keep = torch.logical_not(torch.logical_or(inds < 0, inds >= n))
    keep = inds_eval, _ = torch.nonzero(keep, as_tuple=True)
    inds_grid = inds[keep]
    weights = weights[keep]

    return inds_grid, inds_eval, weights


def _read_by_chunk(mask, dataset, show_progress=True):
    """
    mask : boolean array of shape dataset.shape[:1]
    dataset : chunked h5py.Dataset
    """
    out = np.empty((mask.sum(), *dataset.shape[1:]), dtype=dataset.dtype)
    n = 0
    chunks = dataset.iter_chunks()
    if show_progress:
        chunks = tqdm(
            chunks,
            total=int(np.ceil(dataset.shape[0] / dataset.chunks[0])),
            desc=dataset.name,
        )
    for sli, *_ in chunks:
        m = np.flatnonzero(mask[sli])
        nm = m.size
        if not nm:
            continue
        x = dataset[sli][m]
        # x = dataset[np.arange(sli.start, sli.stop)[m]]
        out[n : n + nm] = x
        n += nm
    return out


def _channel_subset_by_chunk(
    mask,
    dataset,
    channels,
    original_channel_index,
    new_channel_index,
    show_progress=False,
):
    out = np.empty(
        (mask.sum(), dataset.shape[1], new_channel_index.shape[1]), dtype=dataset.dtype
    )
    n = 0
    iterator = dataset.iter_chunks()
    if show_progress:
        nchunks = int(np.ceil(dataset.shape[0] / dataset.chunks[0]))
        iterator = tqdm(iterator, total=nchunks)

    for sli, *_ in iterator:
        m = np.flatnonzero(mask[sli])
        nm = m.size
        if not nm:
            continue
        x = dataset[sli][m]
        # x = dataset[np.arange(sli.start, sli.stop)[m]]
        out[n : n + nm] = waveform_util.channel_subset_by_index(
            x, channels[n : n + nm], original_channel_index, new_channel_index
        )
        n += nm
    return out


def mad(x, axis=None, keepdims=False):
    x = x - np.median(x, axis=axis, keepdims=True)
    np.abs(x, out=x)
    return np.median(x, axis=axis, keepdims=keepdims)


def sparse_reassign(divergences, match_threshold):
    if not divergences.nnz:
        return np.full(divergences.shape[0], -1)

    # this uses CSC-specific tricks to do fast argmax
    divergences = divergences.tocsc()

    # sparse nonzero rows. this is CSC format specific.
    has_match = np.diff(divergences.indptr) > 0

    # we want sparse 0s to mean infinite err, and divs>thresh
    # to be infinite as well. right now, [0, 1] with 0 as best
    # subtract M to go to [-M, -M + 1].
    errs = divergences.copy()
    errs.data -= match_threshold + 212.0 + errs.data.max()
    new_labels = np.where(has_match, errs.argmin(0), -1)
    kept = np.flatnonzero(has_match)
    outlandish = divergences[new_labels[kept], kept] >= match_threshold
    new_labels[kept[outlandish]] = -1

    return new_labels<|MERGE_RESOLUTION|>--- conflicted
+++ resolved
@@ -1123,13 +1123,10 @@
                 for uid in self.unit_ids():
                     if uid not in self or self[uid].needs_fit:
                         to_fit.append(uid)
-<<<<<<< HEAD
 
         if show_progress:
             to_fit = tqdm(to_fit, desc="M step", **tqdm_kw)
 
-=======
->>>>>>> ec1a06c5
         if weights_kind is not None and weights_sparse is None:
             weights_sparse = self.reassignment_weights(
                 unit_ids=to_fit,
@@ -2172,12 +2169,9 @@
                 single=single, 
             )
 
-<<<<<<< HEAD
-=======
         if "recip" in kind:
             np.reciprocal(divergences.data, out=divergences.data)
 
->>>>>>> ec1a06c5
         # convert to torch sparse so we can do a softmax
         coo = torch.from_numpy(divergences.coords[0]), torch.from_numpy(divergences.coords[1])
         coo = torch.row_stack(coo)
